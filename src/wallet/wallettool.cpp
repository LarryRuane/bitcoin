--- conflicted
+++ resolved
@@ -245,13 +245,10 @@
             return false;
         }
 
-<<<<<<< HEAD
-=======
         if (wallet_instance->GetDatabase().Format() == "bdb") {
             tfm::format(std::cerr, "dump: WARNING: BDB-backed wallets have a wallet id that is not currently dumped.\n");
         }
 
->>>>>>> d4227721
         bilingual_str error;
         bool ret = DumpWallet(*wallet_instance, error, dump_filename);
         if (!ret && !error.empty()) {
