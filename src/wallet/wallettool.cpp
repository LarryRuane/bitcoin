// Copyright (c) 2016-2022 The Bitcoin Core developers
// Distributed under the MIT software license, see the accompanying
// file COPYING or http://www.opensource.org/licenses/mit-license.php.

#if defined(HAVE_CONFIG_H)
#include <config/bitcoin-config.h>
#endif

#include <wallet/wallettool.h>

#include <tinyformat.h>
#include <univalue.h>
#include <util/fs.h>
#include <util/system.h>
#include <util/translation.h>
#include <wallet/dump.h>
#include <wallet/salvage.h>
#include <wallet/wallet.h>
#include <wallet/walletutil.h>

#include <cassert>
#include <fstream>
#include <string>

namespace wallet {

<<<<<<< HEAD
UniValue ProcessDescriptorImport(CWallet& wallet, const UniValue& data, const int64_t timestamp)
=======
UniValue ProcessDescriptorImport(CWallet& wallet, const UniValue& data, const int64_t timestamp, const std::vector<CExtKey>& master_keys = {})
>>>>>>> eb78737a
    EXCLUSIVE_LOCKS_REQUIRED(wallet.cs_wallet);

namespace WalletTool {

// The standard wallet deleter function blocks on the validation interface
// queue, which doesn't exist for the bitcoin-wallet. Define our own
// deleter here.
static void WalletToolReleaseWallet(CWallet* wallet)
{
    wallet->WalletLogPrintf("Releasing wallet\n");
    wallet->Close();
    delete wallet;
}

static void WalletCreate(CWallet* wallet_instance, uint64_t wallet_creation_flags)
{
    LOCK(wallet_instance->cs_wallet);

    wallet_instance->SetMinVersion(FEATURE_LATEST);
    wallet_instance->InitWalletFlags(wallet_creation_flags);

    if (wallet_instance->IsWalletFlagSet(WALLET_FLAG_BLANK_WALLET)) {
        return;
    }

    if (!wallet_instance->IsWalletFlagSet(WALLET_FLAG_DESCRIPTORS)) {
        auto spk_man = wallet_instance->GetOrCreateLegacyScriptPubKeyMan();
        spk_man->SetupGeneration(false);
    } else {
        wallet_instance->SetupDescriptorScriptPubKeyMans();
    }

    tfm::format(std::cout, "Topping up keypool...\n");
    wallet_instance->TopUpKeyPool();
}

static std::shared_ptr<CWallet> MakeWallet(const std::string& name, const fs::path& path, DatabaseOptions options, CWallet::do_init_used_flag do_init_used_flag_val = CWallet::do_init_used_flag::Init)
{
    DatabaseStatus status;
    bilingual_str error;
    std::unique_ptr<WalletDatabase> database = MakeDatabase(path, options, status, error);
    if (!database) {
        tfm::format(std::cerr, "%s\n", error.original);
        return nullptr;
    }

    // dummy chain interface
    std::shared_ptr<CWallet> wallet_instance{new CWallet(/*chain=*/nullptr, name, std::move(database)), WalletToolReleaseWallet};
    DBErrors load_wallet_ret;
    try {
        load_wallet_ret = wallet_instance->LoadWallet(do_init_used_flag_val);
    } catch (const std::runtime_error&) {
        tfm::format(std::cerr, "Error loading %s. Is wallet being used by another process?\n", name);
        return nullptr;
    }

    if (load_wallet_ret != DBErrors::LOAD_OK) {
        wallet_instance = nullptr;
        if (load_wallet_ret == DBErrors::CORRUPT) {
            tfm::format(std::cerr, "Error loading %s: Wallet corrupted", name);
            return nullptr;
        } else if (load_wallet_ret == DBErrors::NONCRITICAL_ERROR) {
            tfm::format(std::cerr, "Error reading %s! All keys read correctly, but transaction data"
                            " or address book entries might be missing or incorrect.",
                name);
        } else if (load_wallet_ret == DBErrors::TOO_NEW) {
            tfm::format(std::cerr, "Error loading %s: Wallet requires newer version of %s",
                name, PACKAGE_NAME);
            return nullptr;
        } else if (load_wallet_ret == DBErrors::NEED_REWRITE) {
            tfm::format(std::cerr, "Wallet needed to be rewritten: restart %s to complete", PACKAGE_NAME);
            return nullptr;
        } else if (load_wallet_ret == DBErrors::NEED_RESCAN) {
            tfm::format(std::cerr, "Error reading %s! Some transaction data might be missing or"
                           " incorrect. Wallet requires a rescan.",
                name);
        } else {
            tfm::format(std::cerr, "Error loading %s", name);
            return nullptr;
        }
    }

    if (options.require_create) WalletCreate(wallet_instance.get(), options.create_flags);

    return wallet_instance;
}

static void WalletShowInfo(CWallet* wallet_instance)
{
    LOCK(wallet_instance->cs_wallet);

    tfm::format(std::cout, "Wallet info\n===========\n");
    tfm::format(std::cout, "Name: %s\n", wallet_instance->GetName());
    tfm::format(std::cout, "Format: %s\n", wallet_instance->GetDatabase().Format());
    tfm::format(std::cout, "Descriptors: %s\n", wallet_instance->IsWalletFlagSet(WALLET_FLAG_DESCRIPTORS) ? "yes" : "no");
    tfm::format(std::cout, "Encrypted: %s\n", wallet_instance->IsCrypted() ? "yes" : "no");
    tfm::format(std::cout, "HD (hd seed available): %s\n", wallet_instance->IsHDEnabled() ? "yes" : "no");
    tfm::format(std::cout, "Keypool Size: %u\n", wallet_instance->GetKeyPoolSize());
    tfm::format(std::cout, "Transactions: %zu\n", wallet_instance->mapWallet.size());
    tfm::format(std::cout, "Address Book: %zu\n", wallet_instance->m_address_book.size());
}

static bool ReadAndParseColdcardFile(const fs::path& path, UniValue& decriptors)
{
    std::ifstream file;
    file.open(path);
    if (!file.is_open()) {
        tfm::format(std::cerr, "%s. Please check permissions.\n", fs::PathToString(path));
        return false;
    }

    std::string line;
    while (std::getline(file, line)) {
        if (line.substr(0, 22) == "importdescriptors \'[{\"") break;
    }

    file.close();

    decriptors.clear();
    if (!decriptors.read(line.substr(19, line.size() - 20))) {
        tfm::format(std::cerr, "Unable to parse %s\n", fs::PathToString(path));
        return false;
    }

    assert(decriptors.isArray());
    return true;
}

bool ExecuteWalletToolFunc(const ArgsManager& args, const std::string& command)
{
    if (args.IsArgSet("-format") && command != "createfromdump") {
        tfm::format(std::cerr, "The -format option can only be used with the \"createfromdump\" command.\n");
        return false;
    }
    if (args.IsArgSet("-dumpfile") && command != "dump" && command != "createfromdump" && command != "importfromcoldcard") {
        tfm::format(std::cerr, "The -dumpfile option can only be used with the \"dump\", \"createfromdump\" and \"importfromcoldcard\" commands.\n");
        return false;
    }
    if (args.IsArgSet("-descriptors") && command != "create") {
        tfm::format(std::cerr, "The -descriptors option can only be used with the 'create' command.\n");
        return false;
    }
    if (args.IsArgSet("-legacy") && command != "create") {
        tfm::format(std::cerr, "The -legacy option can only be used with the 'create' command.\n");
        return false;
    }
    if (command == "create" && !args.IsArgSet("-wallet")) {
        tfm::format(std::cerr, "Wallet name must be provided when creating a new wallet.\n");
        return false;
    }
    const std::string name = args.GetArg("-wallet", "");
    const fs::path path = fsbridge::AbsPathJoin(GetWalletDir(), fs::PathFromString(name));

    if (command == "create") {
        DatabaseOptions options;
        ReadDatabaseArgs(args, options);
        options.require_create = true;
        // If -legacy is set, use it. Otherwise default to false.
        bool make_legacy = args.GetBoolArg("-legacy", false);
        // If neither -legacy nor -descriptors is set, default to true. If -descriptors is set, use its value.
        bool make_descriptors = (!args.IsArgSet("-descriptors") && !args.IsArgSet("-legacy")) || (args.IsArgSet("-descriptors") && args.GetBoolArg("-descriptors", true));
        if (make_legacy && make_descriptors) {
            tfm::format(std::cerr, "Only one of -legacy or -descriptors can be set to true, not both\n");
            return false;
        }
        if (!make_legacy && !make_descriptors) {
            tfm::format(std::cerr, "One of -legacy or -descriptors must be set to true (or omitted)\n");
            return false;
        }
        if (make_descriptors) {
            options.create_flags |= WALLET_FLAG_DESCRIPTORS;
            options.require_format = DatabaseFormat::SQLITE;
        }

        const std::shared_ptr<CWallet> wallet_instance = MakeWallet(name, path, options);
        if (wallet_instance) {
            WalletShowInfo(wallet_instance.get());
            wallet_instance->Close();
        }
    } else if (command == "info") {
        DatabaseOptions options;
        ReadDatabaseArgs(args, options);
        options.require_existing = true;
        // NOTE: We need to skip initialisation of the m_used flag, or else the address book count might be wrong
        const std::shared_ptr<CWallet> wallet_instance = MakeWallet(name, path, options, CWallet::do_init_used_flag::Skip);
        if (!wallet_instance) return false;
        WalletShowInfo(wallet_instance.get());
        wallet_instance->Close();
    } else if (command == "salvage") {
#ifdef USE_BDB
        bilingual_str error;
        std::vector<bilingual_str> warnings;
        bool ret = RecoverDatabaseFile(args, path, error, warnings);
        if (!ret) {
            for (const auto& warning : warnings) {
                tfm::format(std::cerr, "%s\n", warning.original);
            }
            if (!error.empty()) {
                tfm::format(std::cerr, "%s\n", error.original);
            }
        }
        return ret;
#else
        tfm::format(std::cerr, "Salvage command is not available as BDB support is not compiled");
        return false;
#endif
    } else if (command == "dump") {
        DatabaseOptions options;
        ReadDatabaseArgs(args, options);
        options.require_existing = true;
        const std::shared_ptr<CWallet> wallet_instance = MakeWallet(name, path, options);
        if (!wallet_instance) return false;

        // Get the dumpfile
        std::string dump_filename = args.GetArg("-dumpfile", "");
        if (dump_filename.empty()) {
            tfm::format(std::cerr, "No dump file provided. To use dump, -dumpfile=<filename> must be provided.\n");
            return false;
        }

        bilingual_str error;
        bool ret = DumpWallet(*wallet_instance, error, dump_filename);
        if (!ret && !error.empty()) {
            tfm::format(std::cerr, "%s\n", error.original);
            return ret;
        }
        tfm::format(std::cout, "The dumpfile may contain private keys. To ensure the safety of your Bitcoin, do not share the dumpfile.\n");
        return ret;
    } else if (command == "createfromdump") {
        bilingual_str error;
        std::vector<bilingual_str> warnings;
        bool ret = CreateFromDump(args, name, path, error, warnings);
        for (const auto& warning : warnings) {
            tfm::format(std::cout, "%s\n", warning.original);
        }
        if (!ret && !error.empty()) {
            tfm::format(std::cerr, "%s\n", error.original);
        }
        return ret;
    } else if (command == "importfromcoldcard") {
        tfm::format(std::cerr, "WARNING: The \"importfromcoldcard\" command is experimental and will likely be removed or changed incompatibly in a future version.\n");

        std::string filename = gArgs.GetArg("-dumpfile", "");
        if (filename.empty()) {
            tfm::format(std::cerr, "To use importfromcoldcard, -dumpfile=<filename> must be provided.\n");
            return false;
        }

        const fs::path import_file_path{fs::absolute(fs::PathFromString(filename))};
        if (!fs::exists(import_file_path)) {
            tfm::format(std::cerr, "File %s does not exist.\n", fs::PathToString(import_file_path));
            return false;
        }

        UniValue descriptors;
        if (!ReadAndParseColdcardFile(import_file_path, descriptors)) {
            return false;
        }

        DatabaseOptions options;
        options.require_create = true;
        options.create_flags |= WALLET_FLAG_DESCRIPTORS;
        options.create_flags |= WALLET_FLAG_DISABLE_PRIVATE_KEYS;
        options.create_flags |= WALLET_FLAG_BLANK_WALLET;
        options.require_format = DatabaseFormat::SQLITE;
        std::shared_ptr<CWallet> wallet_instance = MakeWallet(name, path, options);
        if (!wallet_instance) {
            return false;
        }

        LOCK(wallet_instance->cs_wallet);
        for (const UniValue& descriptor : descriptors.getValues()) {
            const UniValue result = ProcessDescriptorImport(*wallet_instance, descriptor, 0);
            tfm::format(std::cerr, "%s\n", result.write(2));
        }

        WalletShowInfo(wallet_instance.get());
        wallet_instance->Close();
    } else {
        tfm::format(std::cerr, "Invalid command: %s\n", command);
        return false;
    }

    return true;
}
} // namespace WalletTool
} // namespace wallet<|MERGE_RESOLUTION|>--- conflicted
+++ resolved
@@ -24,11 +24,7 @@
 
 namespace wallet {
 
-<<<<<<< HEAD
-UniValue ProcessDescriptorImport(CWallet& wallet, const UniValue& data, const int64_t timestamp)
-=======
 UniValue ProcessDescriptorImport(CWallet& wallet, const UniValue& data, const int64_t timestamp, const std::vector<CExtKey>& master_keys = {})
->>>>>>> eb78737a
     EXCLUSIVE_LOCKS_REQUIRED(wallet.cs_wallet);
 
 namespace WalletTool {
