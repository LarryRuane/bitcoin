# Copyright (c) 2013-2016 The Bitcoin Core developers
# Distributed under the MIT software license, see the accompanying
# file COPYING or http://www.opensource.org/licenses/mit-license.php.

# Pattern rule to print variables, e.g. make print-top_srcdir
print-%: FORCE
	@echo '$*'='$($*)'

DIST_SUBDIRS = secp256k1

AM_LDFLAGS = $(LIBTOOL_LDFLAGS) $(HARDENED_LDFLAGS) $(GPROF_LDFLAGS) $(SANITIZER_LDFLAGS) $(LTO_LDFLAGS) $(CORE_LDFLAGS)
AM_CXXFLAGS = $(DEBUG_CXXFLAGS) $(HARDENED_CXXFLAGS) $(WARN_CXXFLAGS) $(NOWARN_CXXFLAGS) $(ERROR_CXXFLAGS) $(GPROF_CXXFLAGS) $(SANITIZER_CXXFLAGS) $(LTO_CXXFLAGS) $(CORE_CXXFLAGS)
AM_CPPFLAGS = $(DEBUG_CPPFLAGS) $(HARDENED_CPPFLAGS) $(CORE_CPPFLAGS)
AM_LIBTOOLFLAGS = --preserve-dup-deps
PTHREAD_FLAGS = $(PTHREAD_CFLAGS) $(PTHREAD_LIBS)
EXTRA_LIBRARIES =

lib_LTLIBRARIES =
noinst_LTLIBRARIES =

bin_PROGRAMS =
noinst_PROGRAMS =
check_PROGRAMS =
TESTS =
BENCHMARKS =

BITCOIN_INCLUDES=-I$(builddir) -I$(srcdir)/$(MINISKETCH_INCLUDE_DIR_INT) $(libsecp256k1_CFLAGS) -I$(srcdir)/$(UNIVALUE_INCLUDE_DIR_INT) $(LEVELDB_CPPFLAGS)

LIBBITCOIN_NODE=libbitcoin_node.a
LIBBITCOIN_COMMON=libbitcoin_common.a
LIBBITCOIN_CONSENSUS=libbitcoin_consensus.a
LIBBITCOIN_CLI=libbitcoin_cli.a
LIBBITCOIN_UTIL=libbitcoin_util.a
LIBBITCOIN_CRYPTO_BASE=crypto/libbitcoin_crypto_base.la
LIBBITCOINQT=qt/libbitcoinqt.a
if EMBEDDED_LIBSECP256K1
LIBSECP256K1=secp256k1/libsecp256k1.la
else
LIBSECP256K1=$(libsecp256k1_LIBS)
endif

if ENABLE_ZMQ
LIBBITCOIN_ZMQ=libbitcoin_zmq.a
endif
if BUILD_BITCOIN_LIBS
LIBBITCOINCONSENSUS=libbitcoinconsensus.la
endif
if BUILD_BITCOIN_KERNEL_LIB
LIBBITCOINKERNEL=libbitcoinkernel.la
endif
if ENABLE_WALLET
LIBBITCOIN_WALLET=libbitcoin_wallet.a
LIBBITCOIN_WALLET_TOOL=libbitcoin_wallet_tool.a
endif

LIBBITCOIN_CRYPTO = $(LIBBITCOIN_CRYPTO_BASE)
if ENABLE_SSE41
LIBBITCOIN_CRYPTO_SSE41 = crypto/libbitcoin_crypto_sse41.la
LIBBITCOIN_CRYPTO += $(LIBBITCOIN_CRYPTO_SSE41)
endif
if ENABLE_AVX2
LIBBITCOIN_CRYPTO_AVX2 = crypto/libbitcoin_crypto_avx2.la
LIBBITCOIN_CRYPTO += $(LIBBITCOIN_CRYPTO_AVX2)
endif
if ENABLE_X86_SHANI
LIBBITCOIN_CRYPTO_X86_SHANI = crypto/libbitcoin_crypto_x86_shani.la
LIBBITCOIN_CRYPTO += $(LIBBITCOIN_CRYPTO_X86_SHANI)
endif
if ENABLE_ARM_SHANI
LIBBITCOIN_CRYPTO_ARM_SHANI = crypto/libbitcoin_crypto_arm_shani.la
LIBBITCOIN_CRYPTO += $(LIBBITCOIN_CRYPTO_ARM_SHANI)
endif
if ENABLE_POWER8
LIBBITCOIN_CRYPTO_POWER8 = crypto/libbitcoin_crypto_power8.a
LIBBITCOIN_CRYPTO += $(LIBBITCOIN_CRYPTO_POWER8)
endif
noinst_LTLIBRARIES += $(LIBBITCOIN_CRYPTO)

if EMBEDDED_LIBSECP256K1
$(LIBSECP256K1): $(wildcard secp256k1/src/*.h) $(wildcard secp256k1/src/*.c) $(wildcard secp256k1/include/*)
	$(AM_V_at)$(MAKE) $(AM_MAKEFLAGS) -C $(@D) $(@F)
endif

# Make is not made aware of per-object dependencies to avoid limiting building parallelization
# But to build the less dependent modules first, we manually select their order here:
EXTRA_LIBRARIES += \
  $(LIBBITCOIN_UTIL) \
  $(LIBBITCOIN_COMMON) \
  $(LIBBITCOIN_CONSENSUS) \
  $(LIBBITCOIN_NODE) \
  $(LIBBITCOIN_CLI) \
  $(LIBBITCOIN_IPC) \
  $(LIBBITCOIN_WALLET) \
  $(LIBBITCOIN_WALLET_TOOL) \
  $(LIBBITCOIN_ZMQ)

if BUILD_BITCOIND
  bin_PROGRAMS += bitcoind
endif

if BUILD_BITCOIN_NODE
  bin_PROGRAMS += bitcoin-node
endif

if BUILD_BITCOIN_CLI
  bin_PROGRAMS += bitcoin-cli
endif

if BUILD_BITCOIN_TX
  bin_PROGRAMS += bitcoin-tx
endif

if ENABLE_WALLET
if BUILD_BITCOIN_WALLET
  bin_PROGRAMS += bitcoin-wallet
endif
endif

if BUILD_BITCOIN_UTIL
  bin_PROGRAMS += bitcoin-util
endif

if BUILD_BITCOIN_CHAINSTATE
  bin_PROGRAMS += bitcoin-chainstate
endif

.PHONY: FORCE check-symbols check-security
# bitcoin core #
BITCOIN_CORE_H = \
  addrdb.h \
  addrman.h \
  addrman_impl.h \
  attributes.h \
  banman.h \
  base58.h \
  bech32.h \
  blockencodings.h \
  blockfilter.h \
  chain.h \
  chainparams.h \
  chainparamsbase.h \
  chainparamsseeds.h \
  checkqueue.h \
  clientversion.h \
  codex32.h \
  coins.h \
  common/bloom.h \
  common/init.h \
  common/run_command.h \
  common/url.h \
  compat/assumptions.h \
  compat/byteswap.h \
  compat/compat.h \
  compat/cpuid.h \
  compat/endian.h \
  compressor.h \
  consensus/consensus.h \
  consensus/tx_check.h \
  consensus/tx_verify.h \
  core_io.h \
  core_memusage.h \
  cuckoocache.h \
  dbwrapper.h \
  deploymentinfo.h \
  deploymentstatus.h \
  external_signer.h \
  flatfile.h \
  headerssync.h \
  httprpc.h \
  httpserver.h \
  i2p.h \
  index/base.h \
  index/blockfilterindex.h \
  index/coinstatsindex.h \
  index/disktxpos.h \
  index/txindex.h \
  indirectmap.h \
  init.h \
  init/common.h \
  interfaces/chain.h \
  interfaces/echo.h \
  interfaces/handler.h \
  interfaces/init.h \
  interfaces/ipc.h \
  interfaces/node.h \
  interfaces/wallet.h \
  kernel/blockmanager_opts.h \
  kernel/chain.h \
  kernel/chainparams.h \
  kernel/chainstatemanager_opts.h \
  kernel/checks.h \
  kernel/coinstats.h \
  kernel/context.h \
  kernel/cs_main.h \
  kernel/mempool_entry.h \
  kernel/mempool_limits.h \
  kernel/mempool_options.h \
  kernel/mempool_persist.h \
  kernel/validation_cache_sizes.h \
  key.h \
  key_io.h \
  logging.h \
  logging/timer.h \
  mapport.h \
  memusage.h \
  merkleblock.h \
  net.h \
  net_permissions.h \
  net_processing.h \
  net_types.h \
  netaddress.h \
  netbase.h \
  netgroup.h \
  netmessagemaker.h \
  node/blockmanager_args.h \
  node/blockstorage.h \
  node/caches.h \
  node/chainstate.h \
  node/chainstatemanager_args.h \
  node/coin.h \
  node/coins_view_args.h \
  node/connection_types.h \
  node/context.h \
  node/database_args.h \
  node/eviction.h \
  node/interface_ui.h \
  node/mempool_args.h \
  node/mempool_persist_args.h \
  node/miner.h \
  node/psbt.h \
  node/transaction.h \
  node/txreconciliation.h \
  node/utxo_snapshot.h \
  node/validation_cache_args.h \
  noui.h \
  outputtype.h \
  policy/coin_age_priority.h \
  policy/feerate.h \
  policy/fees.h \
  policy/fees_args.h \
  policy/packages.h \
  policy/policy.h \
  policy/rbf.h \
  policy/settings.h \
  pow.h \
  protocol.h \
  psbt.h \
  random.h \
  randomenv.h \
  rest.h \
  reverse_iterator.h \
  rpc/blockchain.h \
  rpc/client.h \
  rpc/mempool.h \
  rpc/mining.h \
  rpc/protocol.h \
  rpc/rawtransaction_util.h \
  rpc/register.h \
  rpc/request.h \
  rpc/server.h \
  rpc/server_util.h \
  rpc/util.h \
  scheduler.h \
  script/descriptor.h \
  script/keyorigin.h \
  script/miniscript.h \
  script/sigcache.h \
  script/sign.h \
  script/signingprovider.h \
  script/standard.h \
  shutdown.h \
  signet.h \
  stats/stats.h \
  streams.h \
  support/allocators/secure.h \
  support/allocators/zeroafterfree.h \
  support/cleanse.h \
  support/events.h \
  support/lockedpool.h \
  sync.h \
  threadsafety.h \
  timedata.h \
  torcontrol.h \
  txdb.h \
  txmempool.h \
  txorphanage.h \
  txrequest.h \
  undo.h \
  util/asmap.h \
  util/bip32.h \
  util/bitdeque.h \
  util/bytevectorhash.h \
  util/check.h \
  util/epochguard.h \
  util/error.h \
  util/exception.h \
  util/fastrange.h \
  util/fees.h \
  util/fs.h \
  util/fs_helpers.h \
  util/getuniquepath.h \
  util/golombrice.h \
  util/hash_type.h \
  util/hasher.h \
  util/ioprio.h \
  util/macros.h \
  util/message.h \
  util/moneystr.h \
  util/overflow.h \
  util/overloaded.h \
  util/rbf.h \
  util/readwritefile.h \
  util/result.h \
  util/serfloat.h \
  util/settings.h \
  util/sock.h \
  util/spanparsing.h \
  util/string.h \
  util/syscall_sandbox.h \
  util/syserror.h \
  util/system.h \
  util/thread.h \
  util/threadinterrupt.h \
  util/threadnames.h \
  util/time.h \
  util/tokenpipe.h \
  util/trace.h \
  util/translation.h \
  util/types.h \
  util/ui_change_type.h \
  util/vector.h \
  validation.h \
  validationinterface.h \
  versionbits.h \
  wallet/bdb.h \
  wallet/coincontrol.h \
  wallet/coinselection.h \
  wallet/context.h \
  wallet/crypter.h \
  wallet/db.h \
  wallet/dump.h \
  wallet/external_signer_scriptpubkeyman.h \
  wallet/feebumper.h \
  wallet/fees.h \
  wallet/load.h \
  wallet/receive.h \
  wallet/rpc/util.h \
  wallet/rpc/wallet.h \
  wallet/salvage.h \
  wallet/scriptpubkeyman.h \
  wallet/spend.h \
  wallet/sqlite.h \
  wallet/transaction.h \
  wallet/types.h \
  wallet/wallet.h \
  wallet/walletdb.h \
  wallet/wallettool.h \
  wallet/walletutil.h \
  walletinitinterface.h \
  warnings.h \
  zmq/zmqabstractnotifier.h \
  zmq/zmqnotificationinterface.h \
  zmq/zmqpublishnotifier.h \
  zmq/zmqrpc.h \
  zmq/zmqutil.h


obj/build.h: FORCE
	@$(MKDIR_P) $(builddir)/obj
	@$(top_srcdir)/share/genbuild.sh "$(abs_top_builddir)/src/obj/build.h" \
	  "$(abs_top_srcdir)"
libbitcoin_util_a-clientversion.$(OBJEXT): obj/build.h

# node #
libbitcoin_node_a_CPPFLAGS = $(AM_CPPFLAGS) $(BITCOIN_INCLUDES) $(BOOST_CPPFLAGS) $(MINIUPNPC_CPPFLAGS) $(NATPMP_CPPFLAGS) $(EVENT_CFLAGS) $(EVENT_PTHREADS_CFLAGS)
libbitcoin_node_a_CXXFLAGS = $(AM_CXXFLAGS) $(PIE_FLAGS)
libbitcoin_node_a_SOURCES = \
  addrdb.cpp \
  addrman.cpp \
  banman.cpp \
  blockencodings.cpp \
  blockfilter.cpp \
  chain.cpp \
  consensus/tx_verify.cpp \
  dbwrapper.cpp \
  deploymentstatus.cpp \
  flatfile.cpp \
  headerssync.cpp \
  httprpc.cpp \
  httpserver.cpp \
  i2p.cpp \
  index/base.cpp \
  index/blockfilterindex.cpp \
  index/coinstatsindex.cpp \
  index/txindex.cpp \
  init.cpp \
  kernel/chain.cpp \
  kernel/checks.cpp \
  kernel/coinstats.cpp \
  kernel/context.cpp \
  kernel/cs_main.cpp \
  kernel/mempool_persist.cpp \
  mapport.cpp \
  net.cpp \
  net_processing.cpp \
  netgroup.cpp \
  node/blockmanager_args.cpp \
  node/blockstorage.cpp \
  node/caches.cpp \
  node/chainstate.cpp \
  node/chainstatemanager_args.cpp \
  node/coin.cpp \
  node/coins_view_args.cpp \
  node/connection_types.cpp \
  node/context.cpp \
  node/database_args.cpp \
  node/eviction.cpp \
  node/interface_ui.cpp \
  node/interfaces.cpp \
  node/mempool_args.cpp \
  node/mempool_persist_args.cpp \
  node/miner.cpp \
  node/psbt.cpp \
  node/transaction.cpp \
  node/txreconciliation.cpp \
  node/utxo_snapshot.cpp \
  node/validation_cache_args.cpp \
  noui.cpp \
  policy/coin_age_priority.cpp \
  policy/fees.cpp \
  policy/fees_args.cpp \
  policy/packages.cpp \
  policy/rbf.cpp \
  policy/settings.cpp \
  pow.cpp \
  rest.cpp \
  rpc/blockchain.cpp \
  rpc/fees.cpp \
  rpc/mempool.cpp \
  rpc/mining.cpp \
  rpc/net.cpp \
  rpc/node.cpp \
  rpc/output_script.cpp \
  rpc/rawtransaction.cpp \
  rpc/server.cpp \
  rpc/server_util.cpp \
  rpc/signmessage.cpp \
  rpc/txoutproof.cpp \
  script/sigcache.cpp \
  shutdown.cpp \
  signet.cpp \
  stats/rpc_stats.cpp \
  stats/stats.cpp \
  timedata.cpp \
  torcontrol.cpp \
  txdb.cpp \
  txmempool.cpp \
  txorphanage.cpp \
  txrequest.cpp \
  validation.cpp \
  validationinterface.cpp \
  versionbits.cpp \
  $(BITCOIN_CORE_H)

if ENABLE_WALLET
libbitcoin_node_a_SOURCES += wallet/init.cpp
libbitcoin_node_a_CPPFLAGS += $(BDB_CPPFLAGS)
endif
if !ENABLE_WALLET
libbitcoin_node_a_SOURCES += dummywallet.cpp
endif
#

# zmq #
if ENABLE_ZMQ
libbitcoin_zmq_a_CPPFLAGS = $(AM_CPPFLAGS) $(BITCOIN_INCLUDES) $(ZMQ_CFLAGS)
libbitcoin_zmq_a_CXXFLAGS = $(AM_CXXFLAGS) $(PIE_FLAGS)
libbitcoin_zmq_a_SOURCES = \
  zmq/zmqabstractnotifier.cpp \
  zmq/zmqnotificationinterface.cpp \
  zmq/zmqpublishnotifier.cpp \
  zmq/zmqrpc.cpp \
  zmq/zmqutil.cpp
endif
#

# wallet #
libbitcoin_wallet_a_CPPFLAGS = $(AM_CPPFLAGS) $(BITCOIN_INCLUDES) $(BOOST_CPPFLAGS) $(BDB_CPPFLAGS) $(SQLITE_CFLAGS)
libbitcoin_wallet_a_CXXFLAGS = $(AM_CXXFLAGS) $(PIE_FLAGS)
libbitcoin_wallet_a_SOURCES = \
  wallet/coincontrol.cpp \
  wallet/context.cpp \
  wallet/crypter.cpp \
  wallet/db.cpp \
  wallet/dump.cpp \
  wallet/external_signer_scriptpubkeyman.cpp \
  wallet/feebumper.cpp \
  wallet/fees.cpp \
  wallet/interfaces.cpp \
  wallet/load.cpp \
  wallet/receive.cpp \
  wallet/rpc/addresses.cpp \
  wallet/rpc/backup.cpp \
  wallet/rpc/coins.cpp \
  wallet/rpc/encrypt.cpp \
  wallet/rpc/spend.cpp \
  wallet/rpc/signmessage.cpp \
  wallet/rpc/transactions.cpp \
  wallet/rpc/util.cpp \
  wallet/rpc/wallet.cpp \
  wallet/scriptpubkeyman.cpp \
  wallet/spend.cpp \
  wallet/transaction.cpp \
  wallet/wallet.cpp \
  wallet/walletdb.cpp \
  wallet/walletutil.cpp \
  wallet/coinselection.cpp \
  $(BITCOIN_CORE_H)

if USE_SQLITE
libbitcoin_wallet_a_SOURCES += wallet/sqlite.cpp
endif
if USE_BDB
libbitcoin_wallet_a_SOURCES += wallet/bdb.cpp wallet/salvage.cpp
endif
#

# wallet tool #
libbitcoin_wallet_tool_a_CPPFLAGS = $(AM_CPPFLAGS) $(BITCOIN_INCLUDES) $(BOOST_CPPFLAGS)
libbitcoin_wallet_tool_a_CXXFLAGS = $(AM_CXXFLAGS) $(PIE_FLAGS)
libbitcoin_wallet_tool_a_SOURCES = \
  wallet/wallettool.cpp \
  $(BITCOIN_CORE_H)
#

# crypto #
crypto_libbitcoin_crypto_base_la_CPPFLAGS = $(AM_CPPFLAGS)

# Specify -static in both CXXFLAGS and LDFLAGS so libtool will only build a
# static version of this library. We don't need a dynamic version, and a dynamic
# version can't be used on windows anyway because the library doesn't currently
# export DLL symbols.
crypto_libbitcoin_crypto_base_la_CXXFLAGS = $(AM_CXXFLAGS) $(PIE_FLAGS) -static
crypto_libbitcoin_crypto_base_la_LDFLAGS = $(AM_LDFLAGS) -static

crypto_libbitcoin_crypto_base_la_SOURCES = \
  crypto/aes.cpp \
  crypto/aes.h \
  crypto/chacha_poly_aead.h \
  crypto/chacha_poly_aead.cpp \
  crypto/chacha20.h \
  crypto/chacha20.cpp \
  crypto/common.h \
  crypto/hkdf_sha256_32.cpp \
  crypto/hkdf_sha256_32.h \
  crypto/hmac_sha256.cpp \
  crypto/hmac_sha256.h \
  crypto/hmac_sha512.cpp \
  crypto/hmac_sha512.h \
  crypto/poly1305.h \
  crypto/poly1305.cpp \
  crypto/muhash.h \
  crypto/muhash.cpp \
  crypto/ripemd160.cpp \
  crypto/ripemd160.h \
  crypto/sha1.cpp \
  crypto/sha1.h \
  crypto/sha256.cpp \
  crypto/sha256.h \
  crypto/sha3.cpp \
  crypto/sha3.h \
  crypto/sha512.cpp \
  crypto/sha512.h \
  crypto/siphash.cpp \
  crypto/siphash.h

if USE_ASM
crypto_libbitcoin_crypto_base_la_SOURCES += crypto/sha256_sse4.cpp
endif

# See explanation for -static in crypto_libbitcoin_crypto_base_la's LDFLAGS and
# CXXFLAGS above
crypto_libbitcoin_crypto_sse41_la_LDFLAGS = $(AM_LDFLAGS) -static
crypto_libbitcoin_crypto_sse41_la_CXXFLAGS = $(AM_CXXFLAGS) $(PIE_FLAGS) -static
crypto_libbitcoin_crypto_sse41_la_CPPFLAGS = $(AM_CPPFLAGS)
crypto_libbitcoin_crypto_sse41_la_CXXFLAGS += $(SSE41_CXXFLAGS)
crypto_libbitcoin_crypto_sse41_la_CPPFLAGS += -DENABLE_SSE41
crypto_libbitcoin_crypto_sse41_la_SOURCES = crypto/sha256_sse41.cpp

# See explanation for -static in crypto_libbitcoin_crypto_base_la's LDFLAGS and
# CXXFLAGS above
crypto_libbitcoin_crypto_avx2_la_LDFLAGS = $(AM_LDFLAGS) -static
crypto_libbitcoin_crypto_avx2_la_CXXFLAGS = $(AM_CXXFLAGS) $(PIE_FLAGS) -static
crypto_libbitcoin_crypto_avx2_la_CPPFLAGS = $(AM_CPPFLAGS)
crypto_libbitcoin_crypto_avx2_la_CXXFLAGS += $(AVX2_CXXFLAGS)
crypto_libbitcoin_crypto_avx2_la_CPPFLAGS += -DENABLE_AVX2
crypto_libbitcoin_crypto_avx2_la_SOURCES = crypto/sha256_avx2.cpp

# See explanation for -static in crypto_libbitcoin_crypto_base_la's LDFLAGS and
# CXXFLAGS above
crypto_libbitcoin_crypto_x86_shani_la_LDFLAGS = $(AM_LDFLAGS) -static
crypto_libbitcoin_crypto_x86_shani_la_CXXFLAGS = $(AM_CXXFLAGS) $(PIE_FLAGS) -static
crypto_libbitcoin_crypto_x86_shani_la_CPPFLAGS = $(AM_CPPFLAGS)
crypto_libbitcoin_crypto_x86_shani_la_CXXFLAGS += $(X86_SHANI_CXXFLAGS)
crypto_libbitcoin_crypto_x86_shani_la_CPPFLAGS += -DENABLE_X86_SHANI
crypto_libbitcoin_crypto_x86_shani_la_SOURCES = crypto/sha256_x86_shani.cpp

# See explanation for -static in crypto_libbitcoin_crypto_base_la's LDFLAGS and
# CXXFLAGS above
crypto_libbitcoin_crypto_arm_shani_la_LDFLAGS = $(AM_LDFLAGS) -static
crypto_libbitcoin_crypto_arm_shani_la_CXXFLAGS = $(AM_CXXFLAGS) $(PIE_FLAGS) -static
crypto_libbitcoin_crypto_arm_shani_la_CPPFLAGS = $(AM_CPPFLAGS)
crypto_libbitcoin_crypto_arm_shani_la_CXXFLAGS += $(ARM_SHANI_CXXFLAGS)
crypto_libbitcoin_crypto_arm_shani_la_CPPFLAGS += -DENABLE_ARM_SHANI
crypto_libbitcoin_crypto_arm_shani_la_SOURCES = crypto/sha256_arm_shani.cpp
#

crypto_libbitcoin_crypto_power8_a_CXXFLAGS = $(AM_CXXFLAGS) $(PIE_FLAGS)
crypto_libbitcoin_crypto_power8_a_CPPFLAGS = $(AM_CPPFLAGS)
crypto_libbitcoin_crypto_power8_a_CXXFLAGS += $(POWER8_CXXFLAGS)
crypto_libbitcoin_crypto_power8_a_CPPFLAGS += -DENABLE_POWER8
crypto_libbitcoin_crypto_power8_a_SOURCES = crypto/sha256_power8.cpp

# consensus #
libbitcoin_consensus_a_CPPFLAGS = $(AM_CPPFLAGS) $(BITCOIN_INCLUDES)
libbitcoin_consensus_a_CXXFLAGS = $(AM_CXXFLAGS) $(PIE_FLAGS)
libbitcoin_consensus_a_SOURCES = \
  arith_uint256.cpp \
  arith_uint256.h \
  consensus/amount.h \
  consensus/merkle.cpp \
  consensus/merkle.h \
  consensus/params.h \
  consensus/tx_check.cpp \
  consensus/validation.h \
  hash.cpp \
  hash.h \
  prevector.h \
  primitives/block.cpp \
  primitives/block.h \
  primitives/transaction.cpp \
  primitives/transaction.h \
  pubkey.cpp \
  pubkey.h \
  script/bitcoinconsensus.cpp \
  script/interpreter.cpp \
  script/interpreter.h \
  script/script.cpp \
  script/script.h \
  script/script_error.cpp \
  script/script_error.h \
  serialize.h \
  span.h \
  tinyformat.h \
  uint256.cpp \
  uint256.h \
  util/strencodings.cpp \
  util/strencodings.h \
  version.h
#

# common #
libbitcoin_common_a_CPPFLAGS = $(AM_CPPFLAGS) $(BITCOIN_INCLUDES) $(BOOST_CPPFLAGS)
libbitcoin_common_a_CXXFLAGS = $(AM_CXXFLAGS) $(PIE_FLAGS)
libbitcoin_common_a_SOURCES = \
  base58.cpp \
  bech32.cpp \
  chainparams.cpp \
  codex32.cpp \
  coins.cpp \
  common/bloom.cpp \
  common/init.cpp \
  common/interfaces.cpp \
  common/run_command.cpp \
  compressor.cpp \
  core_read.cpp \
  core_write.cpp \
  deploymentinfo.cpp \
  external_signer.cpp \
  init/common.cpp \
  kernel/chainparams.cpp \
  key.cpp \
  key_io.cpp \
  merkleblock.cpp \
  net_types.cpp \
  netaddress.cpp \
  netbase.cpp \
  net_permissions.cpp \
  outputtype.cpp \
  policy/feerate.cpp \
  policy/policy.cpp \
  protocol.cpp \
  psbt.cpp \
  rpc/external_signer.cpp \
  rpc/rawtransaction_util.cpp \
  rpc/request.cpp \
  rpc/util.cpp \
  scheduler.cpp \
  script/descriptor.cpp \
  script/miniscript.cpp \
  script/sign.cpp \
  script/signingprovider.cpp \
  script/standard.cpp \
  warnings.cpp \
  $(BITCOIN_CORE_H)

if USE_LIBEVENT
libbitcoin_common_a_CPPFLAGS += $(EVENT_CFLAGS)
libbitcoin_common_a_SOURCES += common/url.cpp
endif
#

# util #
libbitcoin_util_a_CPPFLAGS = $(AM_CPPFLAGS) $(BITCOIN_INCLUDES)
libbitcoin_util_a_CXXFLAGS = $(AM_CXXFLAGS) $(PIE_FLAGS)
libbitcoin_util_a_SOURCES = \
  support/lockedpool.cpp \
  chainparamsbase.cpp \
  clientversion.cpp \
  logging.cpp \
  random.cpp \
  randomenv.cpp \
  support/cleanse.cpp \
  sync.cpp \
  util/asmap.cpp \
  util/bip32.cpp \
  util/bytevectorhash.cpp \
  util/check.cpp \
  util/error.cpp \
  util/exception.cpp \
  util/fees.cpp \
  util/fs.cpp \
  util/fs_helpers.cpp \
  util/getuniquepath.cpp \
  util/hasher.cpp \
  util/ioprio.cpp \
  util/sock.cpp \
  util/syserror.cpp \
  util/system.cpp \
  util/message.cpp \
  util/moneystr.cpp \
  util/rbf.cpp \
  util/readwritefile.cpp \
  util/settings.cpp \
  util/thread.cpp \
  util/threadinterrupt.cpp \
  util/threadnames.cpp \
  util/serfloat.cpp \
  util/spanparsing.cpp \
  util/strencodings.cpp \
  util/string.cpp \
  util/syscall_sandbox.cpp \
  util/time.cpp \
  util/tokenpipe.cpp \
  $(BITCOIN_CORE_H)
#

if GLIBC_BACK_COMPAT
libbitcoin_util_a_SOURCES += compat/glibc_compat.cpp
AM_LDFLAGS += -Wl,--wrap=__divmoddi4
endif

# cli #
libbitcoin_cli_a_CPPFLAGS = $(AM_CPPFLAGS) $(BITCOIN_INCLUDES)
libbitcoin_cli_a_CXXFLAGS = $(AM_CXXFLAGS) $(PIE_FLAGS)
libbitcoin_cli_a_SOURCES = \
  compat/stdin.h \
  compat/stdin.cpp \
  rpc/client.cpp \
  $(BITCOIN_CORE_H)

nodist_libbitcoin_util_a_SOURCES = $(srcdir)/obj/build.h
#

# bitcoind & bitcoin-node binaries #
bitcoin_daemon_sources = bitcoind.cpp
bitcoin_bin_cppflags = $(AM_CPPFLAGS) $(BITCOIN_INCLUDES)
bitcoin_bin_cxxflags = $(AM_CXXFLAGS) $(PIE_FLAGS)
bitcoin_bin_ldflags = $(RELDFLAGS) $(AM_LDFLAGS) $(LIBTOOL_APP_LDFLAGS) $(PTHREAD_FLAGS)

if TARGET_WINDOWS
bitcoin_daemon_sources += bitcoind-res.rc
endif

bitcoin_bin_ldadd = \
  $(LIBBITCOIN_WALLET) \
  $(LIBBITCOIN_COMMON) \
  $(LIBBITCOIN_UTIL) \
  $(LIBUNIVALUE) \
  $(LIBBITCOIN_ZMQ) \
  $(LIBBITCOIN_CONSENSUS) \
  $(LIBBITCOIN_CRYPTO) \
  $(LIBLEVELDB) \
  $(LIBMEMENV) \
  $(LIBSECP256K1)

bitcoin_bin_ldadd += $(BDB_LIBS) $(MINIUPNPC_LIBS) $(NATPMP_LIBS) $(EVENT_PTHREADS_LIBS) $(EVENT_LIBS) $(ZMQ_LIBS) $(SQLITE_LIBS)

bitcoind_SOURCES = $(bitcoin_daemon_sources) init/bitcoind.cpp
bitcoind_CPPFLAGS = $(bitcoin_bin_cppflags)
bitcoind_CXXFLAGS = $(bitcoin_bin_cxxflags)
bitcoind_LDFLAGS = $(bitcoin_bin_ldflags)
bitcoind_LDADD = $(LIBBITCOIN_NODE) $(bitcoin_bin_ldadd)

bitcoin_node_SOURCES = $(bitcoin_daemon_sources) init/bitcoin-node.cpp
bitcoin_node_CPPFLAGS = $(bitcoin_bin_cppflags)
bitcoin_node_CXXFLAGS = $(bitcoin_bin_cxxflags)
bitcoin_node_LDFLAGS = $(bitcoin_bin_ldflags)
bitcoin_node_LDADD = $(LIBBITCOIN_NODE) $(bitcoin_bin_ldadd) $(LIBBITCOIN_IPC) $(LIBMULTIPROCESS_LIBS)

# bitcoin-cli binary #
bitcoin_cli_SOURCES = bitcoin-cli.cpp
bitcoin_cli_CPPFLAGS = $(AM_CPPFLAGS) $(BITCOIN_INCLUDES) $(EVENT_CFLAGS)
bitcoin_cli_CXXFLAGS = $(AM_CXXFLAGS) $(PIE_FLAGS)
bitcoin_cli_LDFLAGS = $(RELDFLAGS) $(AM_LDFLAGS) $(LIBTOOL_APP_LDFLAGS) $(PTHREAD_FLAGS)

if TARGET_WINDOWS
bitcoin_cli_SOURCES += bitcoin-cli-res.rc
endif

bitcoin_cli_LDADD = \
  $(LIBBITCOIN_CLI) \
  $(LIBUNIVALUE) \
  $(LIBBITCOIN_COMMON) \
  $(LIBBITCOIN_UTIL) \
  $(LIBBITCOIN_CRYPTO)

bitcoin_cli_LDADD += $(EVENT_LIBS)
#

# bitcoin-tx binary #
bitcoin_tx_SOURCES = bitcoin-tx.cpp
bitcoin_tx_CPPFLAGS = $(AM_CPPFLAGS) $(BITCOIN_INCLUDES)
bitcoin_tx_CXXFLAGS = $(AM_CXXFLAGS) $(PIE_FLAGS)
bitcoin_tx_LDFLAGS = $(RELDFLAGS) $(AM_LDFLAGS) $(LIBTOOL_APP_LDFLAGS) $(PTHREAD_FLAGS)

if TARGET_WINDOWS
bitcoin_tx_SOURCES += bitcoin-tx-res.rc
endif

bitcoin_tx_LDADD = \
  $(LIBUNIVALUE) \
  $(LIBBITCOIN_COMMON) \
  $(LIBBITCOIN_UTIL) \
  $(LIBBITCOIN_CONSENSUS) \
  $(LIBBITCOIN_CRYPTO) \
  $(LIBSECP256K1)
#

# bitcoin-wallet binary #
bitcoin_wallet_SOURCES = bitcoin-wallet.cpp
bitcoin_wallet_SOURCES += init/bitcoin-wallet.cpp
bitcoin_wallet_CPPFLAGS = $(bitcoin_bin_cppflags)
bitcoin_wallet_CXXFLAGS = $(bitcoin_bin_cxxflags)
bitcoin_wallet_LDFLAGS = $(bitcoin_bin_ldflags)
bitcoin_wallet_LDADD = \
  $(LIBBITCOIN_WALLET_TOOL) \
  $(LIBBITCOIN_WALLET) \
  $(LIBBITCOIN_COMMON) \
  $(LIBBITCOIN_UTIL) \
  $(LIBUNIVALUE) \
  $(LIBBITCOIN_CONSENSUS) \
  $(LIBBITCOIN_CRYPTO) \
  $(LIBSECP256K1) \
  $(BDB_LIBS) \
  $(SQLITE_LIBS)

if TARGET_WINDOWS
bitcoin_wallet_SOURCES += bitcoin-wallet-res.rc
endif
#

# bitcoin-util binary #
bitcoin_util_SOURCES = bitcoin-util.cpp
bitcoin_util_CPPFLAGS = $(AM_CPPFLAGS) $(BITCOIN_INCLUDES)
bitcoin_util_CXXFLAGS = $(AM_CXXFLAGS) $(PIE_FLAGS)
bitcoin_util_LDFLAGS = $(RELDFLAGS) $(AM_LDFLAGS) $(LIBTOOL_APP_LDFLAGS) $(PTHREAD_FLAGS)

if TARGET_WINDOWS
bitcoin_util_SOURCES += bitcoin-util-res.rc
endif

bitcoin_util_LDADD = \
  $(LIBBITCOIN_COMMON) \
  $(LIBBITCOIN_UTIL) \
  $(LIBUNIVALUE) \
  $(LIBBITCOIN_CONSENSUS) \
  $(LIBBITCOIN_CRYPTO) \
  $(LIBSECP256K1)
#

# bitcoin-chainstate binary #
bitcoin_chainstate_SOURCES = bitcoin-chainstate.cpp
bitcoin_chainstate_CPPFLAGS = $(AM_CPPFLAGS) $(BITCOIN_INCLUDES) $(BOOST_CPPFLAGS)
bitcoin_chainstate_CXXFLAGS = $(AM_CXXFLAGS) $(PIE_FLAGS)

bitcoin_chainstate_LDFLAGS = $(RELDFLAGS) $(AM_LDFLAGS) $(PTHREAD_FLAGS) $(LIBTOOL_APP_LDFLAGS) -static
bitcoin_chainstate_LDADD = $(LIBBITCOINKERNEL)

# libtool is unable to calculate this indirect dependency, presumably because it's a subproject.
# libsecp256k1 only needs to be linked in when libbitcoinkernel is static.
bitcoin_chainstate_LDADD += $(LIBSECP256K1)
#

# bitcoinkernel library #
if BUILD_BITCOIN_KERNEL_LIB
lib_LTLIBRARIES += $(LIBBITCOINKERNEL)

libbitcoinkernel_la_LDFLAGS = $(AM_LDFLAGS) -no-undefined $(RELDFLAGS) $(PTHREAD_FLAGS)
libbitcoinkernel_la_LIBADD = $(LIBBITCOIN_CRYPTO) $(LIBUNIVALUE) $(LIBLEVELDB) $(LIBMEMENV) $(LIBSECP256K1)
libbitcoinkernel_la_CPPFLAGS = $(AM_CPPFLAGS) -I$(builddir)/obj $(libsecp256k1_CFLAGS) -DBUILD_BITCOIN_INTERNAL $(BOOST_CPPFLAGS) $(LEVELDB_CPPFLAGS) -I$(srcdir)/$(UNIVALUE_INCLUDE_DIR_INT)

# libbitcoinkernel requires default symbol visibility, explicitly specify that
# here so that things still work even when user configures with
#   --enable-reduce-exports
#
# Note this is a quick hack that will be removed as we incrementally define what
# to export from the library.
libbitcoinkernel_la_CXXFLAGS = $(AM_CXXFLAGS) $(PIE_FLAGS) -fvisibility=default

# TODO: libbitcoinkernel is a work in progress consensus engine library, as more
#       and more modules are decoupled from the consensus engine, this list will
#       shrink to only those which are absolutely necessary.
libbitcoinkernel_la_SOURCES = \
  kernel/bitcoinkernel.cpp \
  arith_uint256.cpp \
  chain.cpp \
  chainparamsbase.cpp \
  chainparams.cpp \
  clientversion.cpp \
  coins.cpp \
  compressor.cpp \
  consensus/merkle.cpp \
  consensus/tx_check.cpp \
  consensus/tx_verify.cpp \
  core_read.cpp \
  dbwrapper.cpp \
  deploymentinfo.cpp \
  deploymentstatus.cpp \
  flatfile.cpp \
  hash.cpp \
  kernel/chain.cpp \
  kernel/checks.cpp \
  kernel/chainparams.cpp \
  kernel/coinstats.cpp \
  kernel/context.cpp \
  kernel/cs_main.cpp \
  kernel/mempool_persist.cpp \
  key.cpp \
  logging.cpp \
  node/blockstorage.cpp \
  node/chainstate.cpp \
  node/interface_ui.cpp \
  node/utxo_snapshot.cpp \
  policy/feerate.cpp \
  policy/fees.cpp \
  policy/packages.cpp \
  policy/policy.cpp \
  policy/rbf.cpp \
  policy/settings.cpp \
  pow.cpp \
  primitives/block.cpp \
  primitives/transaction.cpp \
  pubkey.cpp \
  random.cpp \
  randomenv.cpp \
  scheduler.cpp \
  script/interpreter.cpp \
  script/script.cpp \
  script/script_error.cpp \
  script/sigcache.cpp \
  script/standard.cpp \
  shutdown.cpp \
  signet.cpp \
  support/cleanse.cpp \
  support/lockedpool.cpp \
  sync.cpp \
  txdb.cpp \
  txmempool.cpp \
  uint256.cpp \
  util/check.cpp \
  util/exception.cpp \
  util/fs.cpp \
  util/fs_helpers.cpp \
  util/getuniquepath.cpp \
  util/hasher.cpp \
  util/moneystr.cpp \
  util/rbf.cpp \
  util/serfloat.cpp \
  util/settings.cpp \
  util/strencodings.cpp \
  util/string.cpp \
  util/syscall_sandbox.cpp \
  util/syserror.cpp \
  util/system.cpp \
  util/thread.cpp \
  util/threadnames.cpp \
  util/time.cpp \
  util/tokenpipe.cpp \
  validation.cpp \
  validationinterface.cpp \
  versionbits.cpp \
  warnings.cpp

# Required for obj/build.h to be generated first.
# More details: https://www.gnu.org/software/automake/manual/html_node/Built-Sources-Example.html
libbitcoinkernel_la-clientversion.l$(OBJEXT): obj/build.h
endif # BUILD_BITCOIN_KERNEL_LIB
#

# bitcoinconsensus library #
if BUILD_BITCOIN_LIBS
lib_LTLIBRARIES += $(LIBBITCOINCONSENSUS)

include_HEADERS = script/bitcoinconsensus.h
libbitcoinconsensus_la_SOURCES = support/cleanse.cpp $(crypto_libbitcoin_crypto_base_la_SOURCES) $(libbitcoin_consensus_a_SOURCES)

if GLIBC_BACK_COMPAT
  libbitcoinconsensus_la_SOURCES += compat/glibc_compat.cpp
endif

libbitcoinconsensus_la_LDFLAGS = $(AM_LDFLAGS) -no-undefined $(RELDFLAGS)
libbitcoinconsensus_la_LIBADD = $(LIBSECP256K1)
libbitcoinconsensus_la_CPPFLAGS = $(AM_CPPFLAGS) -I$(builddir)/obj $(libsecp256k1_CFLAGS) -DBUILD_BITCOIN_INTERNAL
libbitcoinconsensus_la_CXXFLAGS = $(AM_CXXFLAGS) $(PIE_FLAGS)

endif
#

CTAES_DIST =  crypto/ctaes/bench.c
CTAES_DIST += crypto/ctaes/ctaes.c
CTAES_DIST += crypto/ctaes/ctaes.h
CTAES_DIST += crypto/ctaes/README.md
CTAES_DIST += crypto/ctaes/test.c

CLEANFILES = $(EXTRA_LIBRARIES)

CLEANFILES += *.gcda *.gcno
CLEANFILES += compat/*.gcda compat/*.gcno
CLEANFILES += consensus/*.gcda consensus/*.gcno
CLEANFILES += crc32c/src/*.gcda crc32c/src/*.gcno
CLEANFILES += crypto/*.gcda crypto/*.gcno
CLEANFILES += index/*.gcda index/*.gcno
CLEANFILES += interfaces/*.gcda interfaces/*.gcno
CLEANFILES += node/*.gcda node/*.gcno
CLEANFILES += policy/*.gcda policy/*.gcno
CLEANFILES += primitives/*.gcda primitives/*.gcno
CLEANFILES += rpc/*.gcda rpc/*.gcno
CLEANFILES += script/*.gcda script/*.gcno
CLEANFILES += support/*.gcda support/*.gcno
CLEANFILES += univalue/*.gcda univalue/*.gcno
CLEANFILES += util/*.gcda util/*.gcno
CLEANFILES += wallet/*.gcda wallet/*.gcno
CLEANFILES += wallet/test/*.gcda wallet/test/*.gcno
CLEANFILES += zmq/*.gcda zmq/*.gcno
CLEANFILES += obj/build.h

EXTRA_DIST = $(CTAES_DIST)


config/bitcoin-config.h: config/stamp-h1
	@$(MAKE) -C $(top_builddir) $(subdir)/$(@)
config/stamp-h1: $(top_srcdir)/$(subdir)/config/bitcoin-config.h.in $(top_builddir)/config.status
	$(AM_V_at)$(MAKE) -C $(top_builddir) $(subdir)/$(@)
$(top_srcdir)/$(subdir)/config/bitcoin-config.h.in:  $(am__configure_deps)
	$(AM_V_at)$(MAKE) -C $(top_srcdir) $(subdir)/config/bitcoin-config.h.in

clean-local:
	-$(MAKE) -C secp256k1 clean
	-rm -f leveldb/*/*.gcda leveldb/*/*.gcno leveldb/helpers/memenv/*.gcda leveldb/helpers/memenv/*.gcno
	-rm -f config.h
	-rm -rf test/__pycache__

.rc.o:
	@test -f $(WINDRES)
	## FIXME: How to get the appropriate modulename_CPPFLAGS in here?
	$(AM_V_GEN) $(WINDRES) $(DEFS) $(DEFAULT_INCLUDES) $(INCLUDES) $(CPPFLAGS) -DWINDRES_PREPROC -i $< -o $@

check-symbols: $(bin_PROGRAMS)
	@echo "Running symbol and dynamic library checks..."
	$(AM_V_at) $(PYTHON) $(top_srcdir)/contrib/devtools/symbol-check.py $(bin_PROGRAMS)

check-security: $(bin_PROGRAMS)
if HARDEN
	@echo "Checking binary security..."
	$(AM_V_at) $(PYTHON) $(top_srcdir)/contrib/devtools/security-check.py $(bin_PROGRAMS)
endif

libbitcoin_ipc_mpgen_input = \
  ipc/capnp/echo.capnp \
  ipc/capnp/init.capnp
EXTRA_DIST += $(libbitcoin_ipc_mpgen_input)
%.capnp:

# Explicitly list dependencies on generated headers as described in
# https://www.gnu.org/software/automake/manual/html_node/Built-Sources-Example.html#Recording-Dependencies-manually
ipc/capnp/libbitcoin_ipc_a-protocol.$(OBJEXT): $(libbitcoin_ipc_mpgen_input:=.h)

if BUILD_MULTIPROCESS
LIBBITCOIN_IPC=libbitcoin_ipc.a
libbitcoin_ipc_a_SOURCES = \
  ipc/capnp/context.h \
  ipc/capnp/init-types.h \
  ipc/capnp/protocol.cpp \
  ipc/capnp/protocol.h \
  ipc/context.h \
  ipc/exception.h \
  ipc/interfaces.cpp \
  ipc/process.cpp \
  ipc/process.h \
  ipc/protocol.h
libbitcoin_ipc_a_CPPFLAGS = $(AM_CPPFLAGS) $(BITCOIN_INCLUDES)
libbitcoin_ipc_a_CXXFLAGS = $(AM_CXXFLAGS) $(PIE_FLAGS) $(LIBMULTIPROCESS_CFLAGS)

include $(MPGEN_PREFIX)/include/mpgen.mk
libbitcoin_ipc_mpgen_output = \
  $(libbitcoin_ipc_mpgen_input:=.c++) \
  $(libbitcoin_ipc_mpgen_input:=.h) \
  $(libbitcoin_ipc_mpgen_input:=.proxy-client.c++) \
  $(libbitcoin_ipc_mpgen_input:=.proxy-server.c++) \
  $(libbitcoin_ipc_mpgen_input:=.proxy-types.c++) \
  $(libbitcoin_ipc_mpgen_input:=.proxy-types.h) \
  $(libbitcoin_ipc_mpgen_input:=.proxy.h)
nodist_libbitcoin_ipc_a_SOURCES = $(libbitcoin_ipc_mpgen_output)
CLEANFILES += $(libbitcoin_ipc_mpgen_output)
endif

%.raw.h: %.raw
	@$(MKDIR_P) $(@D)
	@{ \
	 echo "static unsigned const char $(*F)_raw[] = {" && \
	 $(HEXDUMP) -v -e '8/1 "0x%02x, "' -e '"\n"' $< | $(SED) -e 's/0x  ,//g' && \
	 echo "};"; \
	} > "$@.new" && mv -f "$@.new" "$@"
	@echo "Generated $@"

# Rendered icons must be here, not in Makefile.qt.include, since they are distributed with the source tarball
<<<<<<< HEAD

RES_RENDERED_ICON_SRC = qt/res/src/bitcoin.svg

RES_RENDERED_ICONS = \
  qt/res/rendered_icons/bitcoin.ico \
  qt/res/rendered_icons/bitcoin_testnet.ico \
  qt/res/rendered_icons/bitcoin1024.png

RES_ALL_RENDERED_ICONS = $(RES_RENDERED_ICONS) \
  $(patsubst %,qt/res/rendered_icons/bitcoin%.png,16 32 48 256 290 512 1024) \
  qt/res/rendered_icons/bitcoin.icns \
  qt/res/rendered_icons/nsis-wizard.bmp

EXTRA_DIST += $(RES_RENDERED_ICON_SRC) $(RES_ALL_RENDERED_ICONS)

=======

RES_RENDERED_ICON_SRC = qt/res/src/bitcoin.svg

RES_RENDERED_ICONS = \
  qt/res/rendered_icons/bitcoin.ico \
  qt/res/rendered_icons/bitcoin_testnet.ico \
  qt/res/rendered_icons/bitcoin1024.png

RES_ALL_RENDERED_ICONS = $(RES_RENDERED_ICONS) \
  $(patsubst %,qt/res/rendered_icons/bitcoin%.png,16 32 48 256 290 512 1024) \
  qt/res/rendered_icons/bitcoin.icns \
  qt/res/rendered_icons/nsis-wizard.bmp

EXTRA_DIST += $(RES_RENDERED_ICON_SRC) $(RES_ALL_RENDERED_ICONS)

>>>>>>> 54491e41
if CAN_RENDER_ICONS

qt/res/rendered_icons/bitcoin%.png: qt/res/src/bitcoin.svg
	@$(MKDIR_P) $(@D)
	$(RSVG_CONVERT) -f png -d $* -p $* < $< > $@

# NOTE: ImageMagick will never convert transparent PNGs to 8-bit ICOs, but GIF is fine
qt/res/rendered_icons/bitcoin%d8.gif: qt/res/rendered_icons/bitcoin%.png
	$(IMAGEMAGICK_CONVERT) $^ -colors 256 -channel A -threshold '50%' $@

qt/res/rendered_icons/bitcoin.icns: $(patsubst %,qt/res/rendered_icons/bitcoin%.png,256 512 1024 32 16)
	$(PNG2ICNS) $@ $^

qt/res/rendered_icons/bitcoin.ico: qt/res/rendered_icons/bitcoin32d8.gif $(patsubst %,qt/res/rendered_icons/bitcoin%.png,256 64 48 32 20 16)
	$(IMAGEMAGICK_CONVERT) $^ $@

qt/res/rendered_icons/bitcoin_testnet.ico: qt/res/rendered_icons/bitcoin.ico
	$(IMAGEMAGICK_CONVERT) $^ -modulate 100,87,9 $@

qt/res/rendered_icons/nsis-wizard.bmp: qt/res/rendered_icons/bitcoin290.png
	$(IMAGEMAGICK_CONVERT) $^ -crop 164x290+62+0 -border 0x12 -strip BMP3:$@

endif


if EMBEDDED_LEVELDB
include Makefile.crc32c.include
include Makefile.leveldb.include
endif

include Makefile.test_util.include
include Makefile.test_fuzz.include

include Makefile.test.include

if ENABLE_BENCH
include Makefile.bench.include
endif

# Font handling must be here, not in Makefile.qt.include, since the output is distributed with the source tarball
RES_MONOSPACE_FONT_INPUT = qt/res/fonts/RobotoTonalMono-Bold.ttf.in
RES_MONOSPACE_FONT = qt/res/fonts/RobotoTonalMono-Bold.ttf
EXTRA_DIST += $(RES_MONOSPACE_FONT_INPUT) $(RES_MONOSPACE_FONT)

if HAVE_PYTHON

$(RES_MONOSPACE_FONT): $(RES_MONOSPACE_FONT_INPUT)
	@$(MKDIR_P) "$(@D)"
	$(AM_V_GEN) $(PYTHON) -c 'import base64, lzma, sys; sys.stdout.buffer.write(lzma.decompress(base64.b85decode(sys.stdin.read())))' <"$<" >"$@.new" && mv "$@.new" "$@"

endif

if ENABLE_QT
include Makefile.qt.include
endif

if ENABLE_QT_TESTS
include Makefile.qttest.include
endif

include Makefile.univalue.include<|MERGE_RESOLUTION|>--- conflicted
+++ resolved
@@ -1135,7 +1135,6 @@
 	@echo "Generated $@"
 
 # Rendered icons must be here, not in Makefile.qt.include, since they are distributed with the source tarball
-<<<<<<< HEAD
 
 RES_RENDERED_ICON_SRC = qt/res/src/bitcoin.svg
 
@@ -1151,23 +1150,6 @@
 
 EXTRA_DIST += $(RES_RENDERED_ICON_SRC) $(RES_ALL_RENDERED_ICONS)
 
-=======
-
-RES_RENDERED_ICON_SRC = qt/res/src/bitcoin.svg
-
-RES_RENDERED_ICONS = \
-  qt/res/rendered_icons/bitcoin.ico \
-  qt/res/rendered_icons/bitcoin_testnet.ico \
-  qt/res/rendered_icons/bitcoin1024.png
-
-RES_ALL_RENDERED_ICONS = $(RES_RENDERED_ICONS) \
-  $(patsubst %,qt/res/rendered_icons/bitcoin%.png,16 32 48 256 290 512 1024) \
-  qt/res/rendered_icons/bitcoin.icns \
-  qt/res/rendered_icons/nsis-wizard.bmp
-
-EXTRA_DIST += $(RES_RENDERED_ICON_SRC) $(RES_ALL_RENDERED_ICONS)
-
->>>>>>> 54491e41
 if CAN_RENDER_ICONS
 
 qt/res/rendered_icons/bitcoin%.png: qt/res/src/bitcoin.svg
