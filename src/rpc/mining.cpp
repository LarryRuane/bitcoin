// Copyright (c) 2010 Satoshi Nakamoto
// Copyright (c) 2009-2022 The Bitcoin Core developers
// Distributed under the MIT software license, see the accompanying
// file COPYING or http://www.opensource.org/licenses/mit-license.php.

#include <chain.h>
#include <chainparams.h>
#include <consensus/amount.h>
#include <consensus/consensus.h>
#include <consensus/merkle.h>
#include <consensus/params.h>
#include <consensus/validation.h>
#include <core_io.h>
#include <deploymentinfo.h>
#include <deploymentstatus.h>
#include <key_io.h>
#include <net.h>
#include <node/context.h>
#include <node/miner.h>
#include <pow.h>
#include <rpc/blockchain.h>
#include <rpc/mining.h>
#include <rpc/server.h>
#include <rpc/server_util.h>
#include <rpc/util.h>
#include <script/descriptor.h>
#include <script/script.h>
#include <script/signingprovider.h>
#include <shutdown.h>
#include <timedata.h>
#include <txmempool.h>
#include <univalue.h>
#include <util/strencodings.h>
#include <util/string.h>
#include <util/system.h>
#include <util/translation.h>
#include <validation.h>
#include <validationinterface.h>
#include <warnings.h>

#include <memory>
#include <stdint.h>

using node::BlockAssembler;
using node::CBlockTemplate;
using node::NodeContext;
using node::RegenerateCommitments;
using node::UpdateTime;

/**
 * Return average network hashes per second based on the last 'lookup' blocks,
 * or from the last difficulty change if 'lookup' is nonpositive.
 * If 'height' is nonnegative, compute the estimate at the time when a given block was found.
 */
static UniValue GetNetworkHashPS(int lookup, int height, const CChain& active_chain) {
    const CBlockIndex* pb = active_chain.Tip();

    if (height >= 0 && height < active_chain.Height()) {
        pb = active_chain[height];
    }

    if (pb == nullptr || !pb->nHeight)
        return 0;

    // If lookup is -1, then use blocks since last difficulty change.
    if (lookup <= 0)
        lookup = pb->nHeight % Params().GetConsensus().DifficultyAdjustmentInterval() + 1;

    // If lookup is larger than chain, then set it to chain length.
    if (lookup > pb->nHeight)
        lookup = pb->nHeight;

    const CBlockIndex* pb0 = pb;
    int64_t minTime = pb0->GetBlockTime();
    int64_t maxTime = minTime;
    for (int i = 0; i < lookup; i++) {
        pb0 = pb0->pprev;
        int64_t time = pb0->GetBlockTime();
        minTime = std::min(time, minTime);
        maxTime = std::max(time, maxTime);
    }

    // In case there's a situation where minTime == maxTime, we don't want a divide by zero exception.
    if (minTime == maxTime)
        return 0;

    arith_uint256 workDiff = pb->nChainWork - pb0->nChainWork;
    int64_t timeDiff = maxTime - minTime;

    return workDiff.getdouble() / timeDiff;
}

static RPCHelpMan getnetworkhashps()
{
    return RPCHelpMan{"getnetworkhashps",
                "\nReturns the estimated network hashes per second based on the last n blocks.\n"
                "Pass in [blocks] to override # of blocks, -1 specifies since last difficulty change.\n"
                "Pass in [height] to estimate the network speed at the time when a certain block was found.\n",
                {
                    {"nblocks", RPCArg::Type::NUM, RPCArg::Default{120}, "The number of blocks, or -1 for blocks since last difficulty change."},
                    {"height", RPCArg::Type::NUM, RPCArg::Default{-1}, "To estimate at the time of the given height."},
                },
                RPCResult{
                    RPCResult::Type::NUM, "", "Hashes per second estimated"},
                RPCExamples{
                    HelpExampleCli("getnetworkhashps", "")
            + HelpExampleRpc("getnetworkhashps", "")
                },
        [&](const RPCHelpMan& self, const JSONRPCRequest& request) -> UniValue
{
    ChainstateManager& chainman = EnsureAnyChainman(request.context);
    LOCK(cs_main);
    return GetNetworkHashPS(!request.params[0].isNull() ? request.params[0].getInt<int>() : 120, !request.params[1].isNull() ? request.params[1].getInt<int>() : -1, chainman.ActiveChain());
},
    };
}

static bool GenerateBlock(ChainstateManager& chainman, CBlock& block, uint64_t& max_tries, std::shared_ptr<const CBlock>& block_out, bool process_new_block)
{
    block_out.reset();
    block.hashMerkleRoot = BlockMerkleRoot(block);

    while (max_tries > 0 && block.nNonce < std::numeric_limits<uint32_t>::max() && !CheckProofOfWork(block.GetHash(), block.nBits, chainman.GetConsensus()) && !ShutdownRequested()) {
        ++block.nNonce;
        --max_tries;
    }
    if (max_tries == 0 || ShutdownRequested()) {
        return false;
    }
    if (block.nNonce == std::numeric_limits<uint32_t>::max()) {
        return true;
    }

    block_out = std::make_shared<const CBlock>(block);

    if (!process_new_block) return true;

    if (!chainman.ProcessNewBlock(block_out, /*force_processing=*/true, /*min_pow_checked=*/true, nullptr)) {
        throw JSONRPCError(RPC_INTERNAL_ERROR, "ProcessNewBlock, block not accepted");
    }

    return true;
}

static UniValue generateBlocks(ChainstateManager& chainman, const CTxMemPool& mempool, const CScript& coinbase_script, int nGenerate, uint64_t nMaxTries)
{
    UniValue blockHashes(UniValue::VARR);
    while (nGenerate > 0 && !ShutdownRequested()) {
        std::unique_ptr<CBlockTemplate> pblocktemplate(BlockAssembler{chainman.ActiveChainstate(), &mempool}.CreateNewBlock(coinbase_script));
        if (!pblocktemplate.get())
            throw JSONRPCError(RPC_INTERNAL_ERROR, "Couldn't create new block");

        std::shared_ptr<const CBlock> block_out;
        if (!GenerateBlock(chainman, pblocktemplate->block, nMaxTries, block_out, /*process_new_block=*/true)) {
            break;
        }

        if (block_out) {
            --nGenerate;
            blockHashes.push_back(block_out->GetHash().GetHex());
        }
    }
    return blockHashes;
}

static bool getScriptFromDescriptor(const std::string& descriptor, CScript& script, std::string& error)
{
    FlatSigningProvider key_provider;
    const auto desc = Parse(descriptor, key_provider, error, /* require_checksum = */ false);
    if (desc) {
        if (desc->IsRange()) {
            throw JSONRPCError(RPC_INVALID_PARAMETER, "Ranged descriptor not accepted. Maybe pass through deriveaddresses first?");
        }

        FlatSigningProvider provider;
        std::vector<CScript> scripts;
        if (!desc->Expand(0, key_provider, scripts, provider)) {
            throw JSONRPCError(RPC_INVALID_ADDRESS_OR_KEY, "Cannot derive script without private keys");
        }

        // Combo descriptors can have 2 or 4 scripts, so we can't just check scripts.size() == 1
        CHECK_NONFATAL(scripts.size() > 0 && scripts.size() <= 4);

        if (scripts.size() == 1) {
            script = scripts.at(0);
        } else if (scripts.size() == 4) {
            // For uncompressed keys, take the 3rd script, since it is p2wpkh
            script = scripts.at(2);
        } else {
            // Else take the 2nd script, since it is p2pkh
            script = scripts.at(1);
        }

        return true;
    } else {
        return false;
    }
}

static RPCHelpMan generatetodescriptor()
{
    return RPCHelpMan{
        "generatetodescriptor",
        "Mine to a specified descriptor and return the block hashes.",
        {
            {"num_blocks", RPCArg::Type::NUM, RPCArg::Optional::NO, "How many blocks are generated."},
            {"descriptor", RPCArg::Type::STR, RPCArg::Optional::NO, "The descriptor to send the newly generated bitcoin to."},
            {"maxtries", RPCArg::Type::NUM, RPCArg::Default{DEFAULT_MAX_TRIES}, "How many iterations to try."},
        },
        RPCResult{
            RPCResult::Type::ARR, "", "hashes of blocks generated",
            {
                {RPCResult::Type::STR_HEX, "", "blockhash"},
            }
        },
        RPCExamples{
            "\nGenerate 11 blocks to mydesc\n" + HelpExampleCli("generatetodescriptor", "11 \"mydesc\"")},
        [&](const RPCHelpMan& self, const JSONRPCRequest& request) -> UniValue
{
    const int num_blocks{request.params[0].getInt<int>()};
    const uint64_t max_tries{request.params[2].isNull() ? DEFAULT_MAX_TRIES : request.params[2].getInt<int>()};

    CScript coinbase_script;
    std::string error;
    if (!getScriptFromDescriptor(request.params[1].get_str(), coinbase_script, error)) {
        throw JSONRPCError(RPC_INVALID_ADDRESS_OR_KEY, error);
    }

    NodeContext& node = EnsureAnyNodeContext(request.context);
    const CTxMemPool& mempool = EnsureMemPool(node);
    ChainstateManager& chainman = EnsureChainman(node);

    return generateBlocks(chainman, mempool, coinbase_script, num_blocks, max_tries);
},
    };
}

static RPCHelpMan generate()
{
    return RPCHelpMan{"generate", "has been replaced by the -generate cli option. Refer to -help for more information.", {}, {}, RPCExamples{""}, [&](const RPCHelpMan& self, const JSONRPCRequest& request) -> UniValue {
        throw JSONRPCError(RPC_METHOD_NOT_FOUND, self.ToString());
    }};
}

static RPCHelpMan generatetoaddress()
{
    return RPCHelpMan{"generatetoaddress",
        "Mine to a specified address and return the block hashes.",
         {
             {"nblocks", RPCArg::Type::NUM, RPCArg::Optional::NO, "How many blocks are generated."},
             {"address", RPCArg::Type::STR, RPCArg::Optional::NO, "The address to send the newly generated bitcoin to."},
             {"maxtries", RPCArg::Type::NUM, RPCArg::Default{DEFAULT_MAX_TRIES}, "How many iterations to try."},
         },
         RPCResult{
             RPCResult::Type::ARR, "", "hashes of blocks generated",
             {
                 {RPCResult::Type::STR_HEX, "", "blockhash"},
             }},
         RPCExamples{
            "\nGenerate 11 blocks to myaddress\n"
            + HelpExampleCli("generatetoaddress", "11 \"myaddress\"")
            + "If you are using the " PACKAGE_NAME " wallet, you can get a new address to send the newly generated bitcoin to with:\n"
            + HelpExampleCli("getnewaddress", "")
                },
        [&](const RPCHelpMan& self, const JSONRPCRequest& request) -> UniValue
{
    const int num_blocks{request.params[0].getInt<int>()};
    const uint64_t max_tries{request.params[2].isNull() ? DEFAULT_MAX_TRIES : request.params[2].getInt<int>()};

    CTxDestination destination = DecodeDestination(request.params[1].get_str());
    if (!IsValidDestination(destination)) {
        throw JSONRPCError(RPC_INVALID_ADDRESS_OR_KEY, "Error: Invalid address");
    }

    NodeContext& node = EnsureAnyNodeContext(request.context);
    const CTxMemPool& mempool = EnsureMemPool(node);
    ChainstateManager& chainman = EnsureChainman(node);

    CScript coinbase_script = GetScriptForDestination(destination);

    return generateBlocks(chainman, mempool, coinbase_script, num_blocks, max_tries);
},
    };
}

static RPCHelpMan generateblock()
{
    return RPCHelpMan{"generateblock",
        "Mine a set of ordered transactions to a specified address or descriptor and return the block hash.",
        {
            {"output", RPCArg::Type::STR, RPCArg::Optional::NO, "The address or descriptor to send the newly generated bitcoin to."},
            {"transactions", RPCArg::Type::ARR, RPCArg::Optional::NO, "An array of hex strings which are either txids or raw transactions.\n"
                "Txids must reference transactions currently in the mempool.\n"
                "All transactions must be valid and in valid order, otherwise the block will be rejected.",
                {
                    {"rawtx/txid", RPCArg::Type::STR_HEX, RPCArg::Optional::OMITTED, ""},
                },
            },
            {"submit", RPCArg::Type::BOOL, RPCArg::Default{true}, "Whether to submit the block before the RPC call returns or to return it as hex."},
        },
        RPCResult{
            RPCResult::Type::OBJ, "", "",
            {
                {RPCResult::Type::STR_HEX, "hash", "hash of generated block"},
                {RPCResult::Type::STR_HEX, "hex", /*optional=*/true, "hex of generated block, only present when submit=false"},
            }
        },
        RPCExamples{
            "\nGenerate a block to myaddress, with txs rawtx and mempool_txid\n"
            + HelpExampleCli("generateblock", R"("myaddress" '["rawtx", "mempool_txid"]')")
        },
        [&](const RPCHelpMan& self, const JSONRPCRequest& request) -> UniValue
{
    const auto address_or_descriptor = request.params[0].get_str();
    CScript coinbase_script;
    std::string error;

    if (!getScriptFromDescriptor(address_or_descriptor, coinbase_script, error)) {
        const auto destination = DecodeDestination(address_or_descriptor);
        if (!IsValidDestination(destination)) {
            throw JSONRPCError(RPC_INVALID_ADDRESS_OR_KEY, "Error: Invalid address or descriptor");
        }

        coinbase_script = GetScriptForDestination(destination);
    }

    NodeContext& node = EnsureAnyNodeContext(request.context);
    const CTxMemPool& mempool = EnsureMemPool(node);

    std::vector<CTransactionRef> txs;
    const auto raw_txs_or_txids = request.params[1].get_array();
    for (size_t i = 0; i < raw_txs_or_txids.size(); i++) {
        const auto str(raw_txs_or_txids[i].get_str());

        uint256 hash;
        CMutableTransaction mtx;
        if (ParseHashStr(str, hash)) {

            const auto tx = mempool.get(hash);
            if (!tx) {
                throw JSONRPCError(RPC_INVALID_ADDRESS_OR_KEY, strprintf("Transaction %s not in mempool.", str));
            }

            txs.emplace_back(tx);

        } else if (DecodeHexTx(mtx, str)) {
            txs.push_back(MakeTransactionRef(std::move(mtx)));

        } else {
            throw JSONRPCError(RPC_DESERIALIZATION_ERROR, strprintf("Transaction decode failed for %s. Make sure the tx has at least one input.", str));
        }
    }

    const bool process_new_block{request.params[2].isNull() ? true : request.params[2].get_bool()};
    CBlock block;

    ChainstateManager& chainman = EnsureChainman(node);
    {
        LOCK(cs_main);

        std::unique_ptr<CBlockTemplate> blocktemplate(BlockAssembler{chainman.ActiveChainstate(), nullptr}.CreateNewBlock(coinbase_script));
        if (!blocktemplate) {
            throw JSONRPCError(RPC_INTERNAL_ERROR, "Couldn't create new block");
        }
        block = blocktemplate->block;
    }

    CHECK_NONFATAL(block.vtx.size() == 1);

    // Add transactions
    block.vtx.insert(block.vtx.end(), txs.begin(), txs.end());
    RegenerateCommitments(block, chainman);

    {
        LOCK(cs_main);

        BlockValidationState state;
        if (!TestBlockValidity(state, chainman.GetParams(), chainman.ActiveChainstate(), block, chainman.m_blockman.LookupBlockIndex(block.hashPrevBlock), GetAdjustedTime, false, false)) {
            throw JSONRPCError(RPC_VERIFY_ERROR, strprintf("TestBlockValidity failed: %s", state.ToString()));
        }
    }

    std::shared_ptr<const CBlock> block_out;
    uint64_t max_tries{DEFAULT_MAX_TRIES};

    if (!GenerateBlock(chainman, block, max_tries, block_out, process_new_block) || !block_out) {
        throw JSONRPCError(RPC_MISC_ERROR, "Failed to make block.");
    }

    UniValue obj(UniValue::VOBJ);
    obj.pushKV("hash", block_out->GetHash().GetHex());
    if (!process_new_block) {
        CDataStream block_ser{SER_NETWORK, PROTOCOL_VERSION | RPCSerializationFlags()};
        block_ser << *block_out;
        obj.pushKV("hex", HexStr(block_ser));
    }
    return obj;
},
    };
}

static RPCHelpMan getmininginfo()
{
    return RPCHelpMan{"getmininginfo",
                "\nReturns a json object containing mining-related information.",
                {},
                RPCResult{
                    RPCResult::Type::OBJ, "", "",
                    {
                        {RPCResult::Type::NUM, "blocks", "The current block"},
                        {RPCResult::Type::NUM, "currentblocksize", /*optional=*/true, "The block size of the last assembled block (only present if a block was ever assembled, and blockmaxsize is configured)"},
                        {RPCResult::Type::NUM, "currentblockweight", /*optional=*/true, "The block weight of the last assembled block (only present if a block was ever assembled)"},
                        {RPCResult::Type::NUM, "currentblocktx", /*optional=*/true, "The number of block transactions of the last assembled block (only present if a block was ever assembled)"},
                        {RPCResult::Type::NUM, "difficulty", "The current difficulty"},
                        {RPCResult::Type::NUM, "networkhashps", "The network hashes per second"},
                        {RPCResult::Type::NUM, "pooledtx", "The size of the mempool"},
                        {RPCResult::Type::STR, "chain", "current network name (main, test, signet, regtest)"},
                        {RPCResult::Type::STR, "warnings", "any network and blockchain warnings"},
                    }},
                RPCExamples{
                    HelpExampleCli("getmininginfo", "")
            + HelpExampleRpc("getmininginfo", "")
                },
        [&](const RPCHelpMan& self, const JSONRPCRequest& request) -> UniValue
{
    NodeContext& node = EnsureAnyNodeContext(request.context);
    const CTxMemPool& mempool = EnsureMemPool(node);
    ChainstateManager& chainman = EnsureChainman(node);
    LOCK(cs_main);
    const CChain& active_chain = chainman.ActiveChain();

    UniValue obj(UniValue::VOBJ);
    obj.pushKV("blocks",           active_chain.Height());
    if (BlockAssembler::m_last_block_size) obj.pushKV("currentblocksize", *BlockAssembler::m_last_block_size);
    if (BlockAssembler::m_last_block_weight) obj.pushKV("currentblockweight", *BlockAssembler::m_last_block_weight);
    if (BlockAssembler::m_last_block_num_txs) obj.pushKV("currentblocktx", *BlockAssembler::m_last_block_num_txs);
    obj.pushKV("difficulty",       (double)GetDifficulty(active_chain.Tip()));
    obj.pushKV("networkhashps",    getnetworkhashps().HandleRequest(request));
    obj.pushKV("pooledtx",         (uint64_t)mempool.size());
    obj.pushKV("chain", chainman.GetParams().NetworkIDString());
    obj.pushKV("warnings",         GetWarnings(false).original);
    return obj;
},
    };
}


// NOTE: Unlike wallet RPC (which use BTC values), mining RPCs follow GBT (BIP 22) in using satoshi amounts
static RPCHelpMan prioritisetransaction()
{
    return RPCHelpMan{"prioritisetransaction",
                "Accepts the transaction into mined blocks at a higher (or lower) priority\n",
                {
                    {"txid", RPCArg::Type::STR_HEX, RPCArg::Optional::NO, "The transaction id."},
                    {"priority_delta", RPCArg::Type::NUM, RPCArg::Optional::OMITTED, "The priority to add or subtract.\n"
            "                  The transaction selection algorithm considers the tx as it would have a higher priority.\n"
            "                  (priority of a transaction is calculated: coinage * value_in_satoshis / txsize)\n"},
                    {"fee_delta", RPCArg::Type::NUM, RPCArg::Optional::OMITTED, "The fee value (in satoshis) to add (or subtract, if negative).\n"
            "                  Note, that this value is not a fee rate. It is a value to modify absolute fee of the TX.\n"
            "                  The fee is not actually paid, only the algorithm for selecting transactions into a block\n"
            "                  considers the transaction as it would have paid a higher (or lower) fee."},
                },
                RPCResult{
                    RPCResult::Type::BOOL, "", "Returns true"},
                RPCExamples{
                    HelpExampleCli("prioritisetransaction", "\"txid\" 0.0 10000")
            + HelpExampleRpc("prioritisetransaction", "\"txid\", 0.0, 10000")
                },
        [&](const RPCHelpMan& self, const JSONRPCRequest& request) -> UniValue
{
    LOCK(cs_main);

    uint256 hash(ParseHashV(request.params[0], "txid"));
    double priority_delta = 0;
    CAmount nAmount = 0;

    if (!request.params[1].isNull()) {
        priority_delta = request.params[1].get_real();
    }
    if (!request.params[2].isNull()) {
        nAmount = request.params[2].getInt<int64_t>();
    }

    EnsureAnyMemPool(request.context).PrioritiseTransaction(hash, priority_delta, nAmount);
    return true;
},
    };
}

static RPCHelpMan getprioritisedtransactions()
{
    return RPCHelpMan{"getprioritisedtransactions",
        "Returns a map of all user-created (see prioritisetransaction) fee deltas by txid, and whether the tx is present in mempool.",
        {},
        RPCResult{
            RPCResult::Type::OBJ_DYN, "prioritisation-map", "prioritisation keyed by txid",
            {
                {RPCResult::Type::OBJ, "txid", "", {
                    {RPCResult::Type::NUM, "fee_delta", "transaction fee delta in satoshis"},
                    {RPCResult::Type::BOOL, "in_mempool", "whether this transaction is currently in mempool"},
<<<<<<< HEAD
=======
                    {RPCResult::Type::NUM, "priority_delta", /*optional=*/true, "transaction coin-age priority delta"},
>>>>>>> 4e010d17
                }}
            },
        },
        RPCExamples{
            HelpExampleCli("getprioritisedtransactions", "")
            + HelpExampleRpc("getprioritisedtransactions", "")
        },
        [&](const RPCHelpMan& self, const JSONRPCRequest& request) -> UniValue
        {
            NodeContext& node = EnsureAnyNodeContext(request.context);
            CTxMemPool& mempool = EnsureMemPool(node);
            UniValue rpc_result{UniValue::VOBJ};
            for (const auto& delta_info : mempool.GetPrioritisedTransactions()) {
                UniValue result_inner{UniValue::VOBJ};
                result_inner.pushKV("fee_delta", delta_info.delta);
                result_inner.pushKV("in_mempool", delta_info.in_mempool);
<<<<<<< HEAD
=======
                result_inner.pushKV("priority_delta", delta_info.priority_delta);
>>>>>>> 4e010d17
                rpc_result.pushKV(delta_info.txid.GetHex(), result_inner);
            }
            return rpc_result;
        },
    };
}


// NOTE: Assumes a conclusive result; if result is inconclusive, it must be handled by caller
static UniValue BIP22ValidationResult(const BlockValidationState& state)
{
    if (state.IsValid())
        return UniValue::VNULL;

    if (state.IsError())
        throw JSONRPCError(RPC_VERIFY_ERROR, state.ToString());
    if (state.IsInvalid())
    {
        std::string strRejectReason = state.GetRejectReason();
        if (strRejectReason.empty())
            return "rejected";
        return strRejectReason;
    }
    // Should be impossible
    return "valid?";
}

static std::string gbt_vb_name(const Consensus::DeploymentPos pos) {
    const struct VBDeploymentInfo& vbinfo = VersionBitsDeploymentInfo[pos];
    std::string s = vbinfo.name;
    if (!vbinfo.gbt_force) {
        s.insert(s.begin(), '!');
    }
    return s;
}

static RPCHelpMan getblocktemplate()
{
    return RPCHelpMan{"getblocktemplate",
        "\nIf the request parameters include a 'mode' key, that is used to explicitly select between the default 'template' request or a 'proposal'.\n"
        "It returns data needed to construct a block to work on.\n"
        "For full specification, see BIPs 22, 23, 9, and 145:\n"
        "    https://github.com/bitcoin/bips/blob/master/bip-0022.mediawiki\n"
        "    https://github.com/bitcoin/bips/blob/master/bip-0023.mediawiki\n"
        "    https://github.com/bitcoin/bips/blob/master/bip-0009.mediawiki#getblocktemplate_changes\n"
        "    https://github.com/bitcoin/bips/blob/master/bip-0145.mediawiki\n",
        {
            {"template_request", RPCArg::Type::OBJ, RPCArg::Optional::NO, "Format of the template",
            {
                {"mode", RPCArg::Type::STR, /* treat as named arg */ RPCArg::Optional::OMITTED, "This must be set to \"template\", \"proposal\" (see BIP 23), or omitted"},
                {"capabilities", RPCArg::Type::ARR, /* treat as named arg */ RPCArg::Optional::OMITTED, "A list of strings",
                {
                    {"str", RPCArg::Type::STR, RPCArg::Optional::OMITTED, "client side supported feature, 'longpoll', 'coinbasevalue', 'proposal', 'serverlist', 'workid'"},
                }},
                {"rules", RPCArg::Type::ARR, RPCArg::Optional::NO, "A list of strings",
                {
                    {"segwit", RPCArg::Type::STR, RPCArg::Optional::NO, "(literal) indicates client side segwit support"},
                    {"str", RPCArg::Type::STR, RPCArg::Optional::OMITTED, "other client side supported softfork deployment"},
                }},
                {"longpollid", RPCArg::Type::STR, RPCArg::Optional::OMITTED, "delay processing request until the result would vary significantly from the \"longpollid\" of a prior template"},
                {"data", RPCArg::Type::STR_HEX, RPCArg::Optional::OMITTED, "proposed block data to check, encoded in hexadecimal; valid only for mode=\"proposal\""},
            },
            },
        },
        {
            RPCResult{"If the proposal was accepted with mode=='proposal'", RPCResult::Type::NONE, "", ""},
            RPCResult{"If the proposal was not accepted with mode=='proposal'", RPCResult::Type::STR, "", "According to BIP22"},
            RPCResult{"Otherwise", RPCResult::Type::OBJ, "", "",
            {
                {RPCResult::Type::NUM, "version", "The preferred block version"},
                {RPCResult::Type::ARR, "rules", "specific block rules that are to be enforced",
                {
                    {RPCResult::Type::STR, "", "name of a rule the client must understand to some extent; see BIP 9 for format"},
                }},
                {RPCResult::Type::OBJ_DYN, "vbavailable", "set of pending, supported versionbit (BIP 9) softfork deployments",
                {
                    {RPCResult::Type::NUM, "rulename", "identifies the bit number as indicating acceptance and readiness for the named softfork rule"},
                }},
                {RPCResult::Type::ARR, "capabilities", "",
                {
                    {RPCResult::Type::STR, "value", "A supported feature, for example 'proposal'"},
                }},
                {RPCResult::Type::NUM, "vbrequired", "bit mask of versionbits the server requires set in submissions"},
                {RPCResult::Type::STR, "previousblockhash", "The hash of current highest block"},
                {RPCResult::Type::ARR, "transactions", "contents of non-coinbase transactions that should be included in the next block",
                {
                    {RPCResult::Type::OBJ, "", "",
                    {
                        {RPCResult::Type::STR_HEX, "data", "transaction data encoded in hexadecimal (byte-for-byte)"},
                        {RPCResult::Type::STR_HEX, "txid", "transaction id encoded in little-endian hexadecimal"},
                        {RPCResult::Type::STR_HEX, "hash", "hash encoded in little-endian hexadecimal (including witness data)"},
                        {RPCResult::Type::ARR, "depends", "array of numbers",
                        {
                            {RPCResult::Type::NUM, "", "transactions before this one (by 1-based index in 'transactions' list) that must be present in the final block if this one is"},
                        }},
                        {RPCResult::Type::NUM, "fee", "difference in value between transaction inputs and outputs (in satoshis); for coinbase transactions, this is a negative Number of the total collected block fees (ie, not including the block subsidy); if key is not present, fee is unknown and clients MUST NOT assume there isn't one"},
                        {RPCResult::Type::NUM, "priority", /*optional=*/true, "transaction coin-age priority (non-standard)"},
                        {RPCResult::Type::NUM, "sigops", "total SigOps cost, as counted for purposes of block limits; if key is not present, sigop cost is unknown and clients MUST NOT assume it is zero"},
                        {RPCResult::Type::NUM, "weight", "total transaction weight, as counted for purposes of block limits"},
                    }},
                }},
                {RPCResult::Type::OBJ_DYN, "coinbaseaux", "data that should be included in the coinbase's scriptSig content",
                {
                    {RPCResult::Type::STR_HEX, "key", "values must be in the coinbase (keys may be ignored)"},
                }},
                {RPCResult::Type::NUM, "coinbasevalue", "maximum allowable input to coinbase transaction, including the generation award and transaction fees (in satoshis)"},
                {RPCResult::Type::STR, "longpollid", "an id to include with a request to longpoll on an update to this template"},
                {RPCResult::Type::STR, "target", "The hash target"},
                {RPCResult::Type::NUM_TIME, "mintime", "The minimum timestamp appropriate for the next block time, expressed in " + UNIX_EPOCH_TIME},
                {RPCResult::Type::ARR, "mutable", "list of ways the block template may be changed",
                {
                    {RPCResult::Type::STR, "value", "A way the block template may be changed, e.g. 'time', 'transactions', 'prevblock'"},
                }},
                {RPCResult::Type::STR_HEX, "noncerange", "A range of valid nonces"},
                {RPCResult::Type::NUM, "sigoplimit", "limit of sigops in blocks"},
                {RPCResult::Type::NUM, "sizelimit", "limit of block size"},
                {RPCResult::Type::NUM, "weightlimit", /*optional=*/true, "limit of block weight"},
                {RPCResult::Type::NUM_TIME, "curtime", "current timestamp in " + UNIX_EPOCH_TIME},
                {RPCResult::Type::STR, "bits", "compressed target of next block"},
                {RPCResult::Type::NUM, "height", "The height of the next block"},
                {RPCResult::Type::STR_HEX, "signet_challenge", /*optional=*/true, "Only on signet"},
                {RPCResult::Type::STR_HEX, "default_witness_commitment", /*optional=*/true, "a valid witness commitment for the unmodified block template"},
            }},
        },
        RPCExamples{
                    HelpExampleCli("getblocktemplate", "'{\"rules\": [\"segwit\"]}'")
            + HelpExampleRpc("getblocktemplate", "{\"rules\": [\"segwit\"]}")
                },
        [&](const RPCHelpMan& self, const JSONRPCRequest& request) -> UniValue
{
    NodeContext& node = EnsureAnyNodeContext(request.context);
    ChainstateManager& chainman = EnsureChainman(node);
    LOCK(cs_main);

    std::string strMode = "template";
    UniValue lpval = NullUniValue;
    std::set<std::string> setClientRules;
    Chainstate& active_chainstate = chainman.ActiveChainstate();
    CChain& active_chain = active_chainstate.m_chain;
    if (!request.params[0].isNull())
    {
        const UniValue& oparam = request.params[0].get_obj();
        const UniValue& modeval = find_value(oparam, "mode");
        if (modeval.isStr())
            strMode = modeval.get_str();
        else if (modeval.isNull())
        {
            /* Do nothing */
        }
        else
            throw JSONRPCError(RPC_INVALID_PARAMETER, "Invalid mode");
        lpval = find_value(oparam, "longpollid");

        if (strMode == "proposal")
        {
            const UniValue& dataval = find_value(oparam, "data");
            if (!dataval.isStr())
                throw JSONRPCError(RPC_TYPE_ERROR, "Missing data String key for proposal");

            CBlock block;
            if (!DecodeHexBlk(block, dataval.get_str()))
                throw JSONRPCError(RPC_DESERIALIZATION_ERROR, "Block decode failed");

            uint256 hash = block.GetHash();
            const CBlockIndex* pindex = chainman.m_blockman.LookupBlockIndex(hash);
            if (pindex) {
                if (pindex->IsValid(BLOCK_VALID_SCRIPTS))
                    return "duplicate";
                if (pindex->nStatus & BLOCK_FAILED_MASK)
                    return "duplicate-invalid";
                return "duplicate-inconclusive";
            }

            CBlockIndex* const pindexPrev = active_chain.Tip();
            // TestBlockValidity only supports blocks built on the current Tip
            if (block.hashPrevBlock != pindexPrev->GetBlockHash())
                return "inconclusive-not-best-prevblk";
            BlockValidationState state;
            TestBlockValidity(state, chainman.GetParams(), active_chainstate, block, pindexPrev, GetAdjustedTime, false, true);
            return BIP22ValidationResult(state);
        }

        const UniValue& aClientRules = find_value(oparam, "rules");
        if (aClientRules.isArray()) {
            for (unsigned int i = 0; i < aClientRules.size(); ++i) {
                const UniValue& v = aClientRules[i];
                setClientRules.insert(v.get_str());
            }
        }
    }

    if (strMode != "template")
        throw JSONRPCError(RPC_INVALID_PARAMETER, "Invalid mode");

    if (!chainman.GetParams().IsTestChain()) {
        const CConnman& connman = EnsureConnman(node);
        if (connman.GetNodeCount(ConnectionDirection::Both) == 0) {
            throw JSONRPCError(RPC_CLIENT_NOT_CONNECTED, PACKAGE_NAME " is not connected!");
        }

        if (active_chainstate.IsInitialBlockDownload()) {
            throw JSONRPCError(RPC_CLIENT_IN_INITIAL_DOWNLOAD, PACKAGE_NAME " is in initial sync and waiting for blocks...");
        }
    }

    static unsigned int nTransactionsUpdatedLast;
    const CTxMemPool& mempool = EnsureMemPool(node);

    if (!lpval.isNull())
    {
        // Wait to respond until either the best block changes, OR a minute has passed and there are more transactions
        uint256 hashWatchedChain;
        std::chrono::steady_clock::time_point checktxtime;
        unsigned int nTransactionsUpdatedLastLP;

        if (lpval.isStr())
        {
            // Format: <hashBestChain><nTransactionsUpdatedLast>
            const std::string& lpstr = lpval.get_str();

            hashWatchedChain = ParseHashV(lpstr.substr(0, 64), "longpollid");
            nTransactionsUpdatedLastLP = LocaleIndependentAtoi<int64_t>(lpstr.substr(64));
        }
        else
        {
            // NOTE: Spec does not specify behaviour for non-string longpollid, but this makes testing easier
            hashWatchedChain = active_chain.Tip()->GetBlockHash();
            nTransactionsUpdatedLastLP = nTransactionsUpdatedLast;
        }

        // Release lock while waiting
        LEAVE_CRITICAL_SECTION(cs_main);
        {
            checktxtime = std::chrono::steady_clock::now() + std::chrono::minutes(1);

            WAIT_LOCK(g_best_block_mutex, lock);
            while (g_best_block == hashWatchedChain && IsRPCRunning())
            {
                if (g_best_block_cv.wait_until(lock, checktxtime) == std::cv_status::timeout)
                {
                    // Timeout: Check transactions for update
                    // without holding the mempool lock to avoid deadlocks
                    if (mempool.GetTransactionsUpdated() != nTransactionsUpdatedLastLP)
                        break;
                    checktxtime += std::chrono::seconds(10);
                }
            }
        }
        ENTER_CRITICAL_SECTION(cs_main);

        if (!IsRPCRunning())
            throw JSONRPCError(RPC_CLIENT_NOT_CONNECTED, "Shutting down");
        // TODO: Maybe recheck connections/IBD and (if something wrong) send an expires-immediately template to stop miners?
    }

    const Consensus::Params& consensusParams = chainman.GetParams().GetConsensus();

    // GBT must be called with 'signet' set in the rules for signet chains
    if (consensusParams.signet_blocks && setClientRules.count("signet") != 1) {
        throw JSONRPCError(RPC_INVALID_PARAMETER, "getblocktemplate must be called with the signet rule set (call with {\"rules\": [\"segwit\", \"signet\"]})");
    }

    // GBT must be called with 'segwit' set in the rules
    if (setClientRules.count("segwit") != 1) {
        throw JSONRPCError(RPC_INVALID_PARAMETER, "getblocktemplate must be called with the segwit rule set (call with {\"rules\": [\"segwit\"]})");
    }

    // Update block
    static CBlockIndex* pindexPrev;
    static int64_t time_start;
    static std::unique_ptr<CBlockTemplate> pblocktemplate;
    if (pindexPrev != active_chain.Tip() ||
        (mempool.GetTransactionsUpdated() != nTransactionsUpdatedLast && GetTime() - time_start > 5))
    {
        // Clear pindexPrev so future calls make a new block, despite any failures from here on
        pindexPrev = nullptr;

        // Store the pindexBest used before CreateNewBlock, to avoid races
        nTransactionsUpdatedLast = mempool.GetTransactionsUpdated();
        CBlockIndex* pindexPrevNew = active_chain.Tip();
        time_start = GetTime();

        // Create new block
        CScript scriptDummy = CScript() << OP_TRUE;
        pblocktemplate = BlockAssembler{active_chainstate, &mempool}.CreateNewBlock(scriptDummy);
        if (!pblocktemplate)
            throw JSONRPCError(RPC_OUT_OF_MEMORY, "Out of memory");

        // Need to update only after we know CreateNewBlock succeeded
        pindexPrev = pindexPrevNew;
    }
    CHECK_NONFATAL(pindexPrev);
    CBlock* pblock = &pblocktemplate->block; // pointer for convenience

    // Update nTime
    UpdateTime(pblock, consensusParams, pindexPrev);
    pblock->nNonce = 0;

    // NOTE: If at some point we support pre-segwit miners post-segwit-activation, this needs to take segwit support into consideration
    const bool fPreSegWit = !DeploymentActiveAfter(pindexPrev, chainman, Consensus::DEPLOYMENT_SEGWIT);

    UniValue aCaps(UniValue::VARR); aCaps.push_back("proposal");

    UniValue transactions(UniValue::VARR);
    std::map<uint256, int64_t> setTxIndex;
    int i = 0;
    for (const auto& it : pblock->vtx) {
        const CTransaction& tx = *it;
        uint256 txHash = tx.GetHash();
        setTxIndex[txHash] = i++;

        if (tx.IsCoinBase())
            continue;

        UniValue entry(UniValue::VOBJ);

        entry.pushKV("data", EncodeHexTx(tx));
        entry.pushKV("txid", txHash.GetHex());
        entry.pushKV("hash", tx.GetWitnessHash().GetHex());

        UniValue deps(UniValue::VARR);
        for (const CTxIn &in : tx.vin)
        {
            if (setTxIndex.count(in.prevout.hash))
                deps.push_back(setTxIndex[in.prevout.hash]);
        }
        entry.pushKV("depends", deps);

        int index_in_template = i - 1;
        entry.pushKV("fee", pblocktemplate->vTxFees[index_in_template]);
        int64_t nTxSigOps = pblocktemplate->vTxSigOpsCost[index_in_template];
        if (fPreSegWit) {
            CHECK_NONFATAL(nTxSigOps % WITNESS_SCALE_FACTOR == 0);
            nTxSigOps /= WITNESS_SCALE_FACTOR;
        }
        entry.pushKV("sigops", nTxSigOps);
        entry.pushKV("weight", GetTransactionWeight(tx));
        if (index_in_template && !pblocktemplate->vTxPriorities.empty()) {
            entry.pushKV("priority", pblocktemplate->vTxPriorities[index_in_template]);
        }

        transactions.push_back(entry);
    }

    UniValue aux(UniValue::VOBJ);

    arith_uint256 hashTarget = arith_uint256().SetCompact(pblock->nBits);

    UniValue aMutable(UniValue::VARR);
    aMutable.push_back("time");
    aMutable.push_back("transactions");
    aMutable.push_back("prevblock");

    UniValue result(UniValue::VOBJ);
    result.pushKV("capabilities", aCaps);

    UniValue aRules(UniValue::VARR);
    aRules.push_back("csv");
    if (!fPreSegWit) aRules.push_back("!segwit");
    if (consensusParams.signet_blocks) {
        // indicate to miner that they must understand signet rules
        // when attempting to mine with this template
        aRules.push_back("!signet");
    }

    UniValue vbavailable(UniValue::VOBJ);
    for (int j = 0; j < (int)Consensus::MAX_VERSION_BITS_DEPLOYMENTS; ++j) {
        Consensus::DeploymentPos pos = Consensus::DeploymentPos(j);
        ThresholdState state = chainman.m_versionbitscache.State(pindexPrev, consensusParams, pos);
        switch (state) {
            case ThresholdState::DEFINED:
            case ThresholdState::FAILED:
                // Not exposed to GBT at all
                break;
            case ThresholdState::LOCKED_IN:
                // Ensure bit is set in block version
                pblock->nVersion |= chainman.m_versionbitscache.Mask(consensusParams, pos);
                [[fallthrough]];
            case ThresholdState::STARTED:
            {
                const struct VBDeploymentInfo& vbinfo = VersionBitsDeploymentInfo[pos];
                vbavailable.pushKV(gbt_vb_name(pos), consensusParams.vDeployments[pos].bit);
                if (setClientRules.find(vbinfo.name) == setClientRules.end()) {
                    if (!vbinfo.gbt_force) {
                        // If the client doesn't support this, don't indicate it in the [default] version
                        pblock->nVersion &= ~chainman.m_versionbitscache.Mask(consensusParams, pos);
                    }
                }
                break;
            }
            case ThresholdState::ACTIVE:
            {
                // Add to rules only
                const struct VBDeploymentInfo& vbinfo = VersionBitsDeploymentInfo[pos];
                aRules.push_back(gbt_vb_name(pos));
                if (setClientRules.find(vbinfo.name) == setClientRules.end()) {
                    // Not supported by the client; make sure it's safe to proceed
                    if (!vbinfo.gbt_force) {
                        throw JSONRPCError(RPC_INVALID_PARAMETER, strprintf("Support for '%s' rule requires explicit client support", vbinfo.name));
                    }
                }
                break;
            }
        }
    }
    result.pushKV("version", pblock->nVersion);
    result.pushKV("rules", aRules);
    result.pushKV("vbavailable", vbavailable);
    result.pushKV("vbrequired", int(0));

    result.pushKV("previousblockhash", pblock->hashPrevBlock.GetHex());
    result.pushKV("transactions", transactions);
    result.pushKV("coinbaseaux", aux);
    result.pushKV("coinbasevalue", (int64_t)pblock->vtx[0]->vout[0].nValue);
    result.pushKV("longpollid", active_chain.Tip()->GetBlockHash().GetHex() + ToString(nTransactionsUpdatedLast));
    result.pushKV("target", hashTarget.GetHex());
    result.pushKV("mintime", (int64_t)pindexPrev->GetMedianTimePast()+1);
    result.pushKV("mutable", aMutable);
    result.pushKV("noncerange", "00000000ffffffff");
    int64_t nSigOpLimit = MAX_BLOCK_SIGOPS_COST;
    int64_t nSizeLimit = MAX_BLOCK_SERIALIZED_SIZE;
    if (fPreSegWit) {
        CHECK_NONFATAL(nSigOpLimit % WITNESS_SCALE_FACTOR == 0);
        nSigOpLimit /= WITNESS_SCALE_FACTOR;
        CHECK_NONFATAL(nSizeLimit % WITNESS_SCALE_FACTOR == 0);
        nSizeLimit /= WITNESS_SCALE_FACTOR;
    }
    result.pushKV("sigoplimit", nSigOpLimit);
    result.pushKV("sizelimit", nSizeLimit);
    if (!fPreSegWit) {
        result.pushKV("weightlimit", (int64_t)MAX_BLOCK_WEIGHT);
    }
    result.pushKV("curtime", pblock->GetBlockTime());
    result.pushKV("bits", strprintf("%08x", pblock->nBits));
    result.pushKV("height", (int64_t)(pindexPrev->nHeight+1));

    if (consensusParams.signet_blocks) {
        result.pushKV("signet_challenge", HexStr(consensusParams.signet_challenge));
    }

    if (!pblocktemplate->vchCoinbaseCommitment.empty()) {
        result.pushKV("default_witness_commitment", HexStr(pblocktemplate->vchCoinbaseCommitment));
    }

    return result;
},
    };
}

class submitblock_StateCatcher final : public CValidationInterface
{
public:
    uint256 hash;
    bool found{false};
    BlockValidationState state;

    explicit submitblock_StateCatcher(const uint256 &hashIn) : hash(hashIn), state() {}

protected:
    void BlockChecked(const CBlock& block, const BlockValidationState& stateIn) override {
        if (block.GetHash() != hash)
            return;
        found = true;
        state = stateIn;
    }
};

static RPCHelpMan submitblock()
{
    // We allow 2 arguments for compliance with BIP22. Argument 2 is ignored.
    return RPCHelpMan{"submitblock",
        "\nAttempts to submit new block to network.\n"
        "See https://en.bitcoin.it/wiki/BIP_0022 for full specification.\n",
        {
            {"hexdata", RPCArg::Type::STR_HEX, RPCArg::Optional::NO, "the hex-encoded block data to submit"},
            {"dummy", RPCArg::Type::STR, RPCArg::DefaultHint{"ignored"}, "dummy value, for compatibility with BIP22. This value is ignored."},
        },
        {
            RPCResult{"If the block was accepted", RPCResult::Type::NONE, "", ""},
            RPCResult{"Otherwise", RPCResult::Type::STR, "", "According to BIP22"},
        },
        RPCExamples{
                    HelpExampleCli("submitblock", "\"mydata\"")
            + HelpExampleRpc("submitblock", "\"mydata\"")
                },
        [&](const RPCHelpMan& self, const JSONRPCRequest& request) -> UniValue
{
    std::shared_ptr<CBlock> blockptr = std::make_shared<CBlock>();
    CBlock& block = *blockptr;
    if (!DecodeHexBlk(block, request.params[0].get_str())) {
        throw JSONRPCError(RPC_DESERIALIZATION_ERROR, "Block decode failed");
    }

    if (block.vtx.empty() || !block.vtx[0]->IsCoinBase()) {
        throw JSONRPCError(RPC_DESERIALIZATION_ERROR, "Block does not start with a coinbase");
    }

    ChainstateManager& chainman = EnsureAnyChainman(request.context);
    uint256 hash = block.GetHash();
    {
        LOCK(cs_main);
        const CBlockIndex* pindex = chainman.m_blockman.LookupBlockIndex(hash);
        if (pindex) {
            if (pindex->IsValid(BLOCK_VALID_SCRIPTS)) {
                return "duplicate";
            }
            if (pindex->nStatus & BLOCK_FAILED_MASK) {
                return "duplicate-invalid";
            }
        }
    }

    {
        LOCK(cs_main);
        const CBlockIndex* pindex = chainman.m_blockman.LookupBlockIndex(block.hashPrevBlock);
        if (pindex) {
            chainman.UpdateUncommittedBlockStructures(block, pindex);
        }
    }

    bool new_block;
    auto sc = std::make_shared<submitblock_StateCatcher>(block.GetHash());
    RegisterSharedValidationInterface(sc);
    bool accepted = chainman.ProcessNewBlock(blockptr, /*force_processing=*/true, /*min_pow_checked=*/true, /*new_block=*/&new_block);
    UnregisterSharedValidationInterface(sc);
    if (!new_block && accepted) {
        return "duplicate";
    }
    if (!sc->found) {
        return "inconclusive";
    }
    return BIP22ValidationResult(sc->state);
},
    };
}

static RPCHelpMan submitheader()
{
    return RPCHelpMan{"submitheader",
                "\nDecode the given hexdata as a header and submit it as a candidate chain tip if valid."
                "\nThrows when the header is invalid.\n",
                {
                    {"hexdata", RPCArg::Type::STR_HEX, RPCArg::Optional::NO, "the hex-encoded block header data"},
                },
                RPCResult{
                    RPCResult::Type::NONE, "", "None"},
                RPCExamples{
                    HelpExampleCli("submitheader", "\"aabbcc\"") +
                    HelpExampleRpc("submitheader", "\"aabbcc\"")
                },
        [&](const RPCHelpMan& self, const JSONRPCRequest& request) -> UniValue
{
    CBlockHeader h;
    if (!DecodeHexBlockHeader(h, request.params[0].get_str())) {
        throw JSONRPCError(RPC_DESERIALIZATION_ERROR, "Block header decode failed");
    }
    ChainstateManager& chainman = EnsureAnyChainman(request.context);
    {
        LOCK(cs_main);
        if (!chainman.m_blockman.LookupBlockIndex(h.hashPrevBlock)) {
            throw JSONRPCError(RPC_VERIFY_ERROR, "Must submit previous header (" + h.hashPrevBlock.GetHex() + ") first");
        }
    }

    BlockValidationState state;
    chainman.ProcessNewBlockHeaders({h}, /*min_pow_checked=*/true, state);
    if (state.IsValid()) return UniValue::VNULL;
    if (state.IsError()) {
        throw JSONRPCError(RPC_VERIFY_ERROR, state.ToString());
    }
    throw JSONRPCError(RPC_VERIFY_ERROR, state.GetRejectReason());
},
    };
}

void RegisterMiningRPCCommands(CRPCTable& t)
{
    static const CRPCCommand commands[]{
        {"mining", &getnetworkhashps},
        {"mining", &getmininginfo},
        {"mining", &prioritisetransaction},
        {"mining", &getprioritisedtransactions},
        {"mining", &getblocktemplate},
        {"mining", &submitblock},
        {"mining", &submitheader},

        {"hidden", &generatetoaddress},
        {"hidden", &generatetodescriptor},
        {"hidden", &generateblock},
        {"hidden", &generate},
    };
    for (const auto& c : commands) {
        t.appendCommand(c.name, &c);
    }
}<|MERGE_RESOLUTION|>--- conflicted
+++ resolved
@@ -498,10 +498,7 @@
                 {RPCResult::Type::OBJ, "txid", "", {
                     {RPCResult::Type::NUM, "fee_delta", "transaction fee delta in satoshis"},
                     {RPCResult::Type::BOOL, "in_mempool", "whether this transaction is currently in mempool"},
-<<<<<<< HEAD
-=======
                     {RPCResult::Type::NUM, "priority_delta", /*optional=*/true, "transaction coin-age priority delta"},
->>>>>>> 4e010d17
                 }}
             },
         },
@@ -518,10 +515,7 @@
                 UniValue result_inner{UniValue::VOBJ};
                 result_inner.pushKV("fee_delta", delta_info.delta);
                 result_inner.pushKV("in_mempool", delta_info.in_mempool);
-<<<<<<< HEAD
-=======
                 result_inner.pushKV("priority_delta", delta_info.priority_delta);
->>>>>>> 4e010d17
                 rpc_result.pushKV(delta_info.txid.GetHex(), result_inner);
             }
             return rpc_result;
