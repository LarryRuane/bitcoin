--- conflicted
+++ resolved
@@ -10,10 +10,7 @@
 #include <optional>
 #include <vector>
 
-<<<<<<< HEAD
-=======
 class ChainstateManager;
->>>>>>> 4e010d17
 class CTxMemPool;
 class UniValue;
 
