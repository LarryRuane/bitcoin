--- conflicted
+++ resolved
@@ -2736,8 +2736,6 @@
 <context>
     <name>TransactionView</name>
     <message>
-<<<<<<< HEAD
-=======
         <source>All</source>
         <translation>Alla</translation>
     </message>
@@ -2782,7 +2780,6 @@
         <translation>Övriga</translation>
     </message>
     <message>
->>>>>>> 3751912e
         <source>Enter address or label to search</source>
         <translation>Ange en adress eller etikett att söka efter</translation>
     </message>
