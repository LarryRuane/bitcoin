// Copyright (c) 2011-2022 The Bitcoin Core developers
// Distributed under the MIT software license, see the accompanying
// file COPYING or http://www.opensource.org/licenses/mit-license.php.

#include <qt/bitcoingui.h>

#include <qt/bitcoinunits.h>
#include <qt/clientmodel.h>
#include <qt/createwalletdialog.h>
#include <qt/guiconstants.h>
#include <qt/guiutil.h>
#include <qt/mempoolstats.h>
#include <qt/modaloverlay.h>
#include <qt/netwatch.h>
#include <qt/networkstyle.h>
#include <qt/notificator.h>
#include <qt/openuridialog.h>
#include <qt/optionsdialog.h>
#include <qt/optionsmodel.h>
#include <qt/platformstyle.h>
#include <qt/rpcconsole.h>
#include <qt/utilitydialog.h>

#ifdef ENABLE_WALLET
#include <qt/walletcontroller.h>
#include <qt/walletframe.h>
#include <qt/walletmodel.h>
#include <qt/walletview.h>
#endif // ENABLE_WALLET

#ifdef Q_OS_MACOS
#include <qt/macdockiconhandler.h>
#endif

#include <functional>
#include <chain.h>
#include <chainparams.h>
#include <interfaces/handler.h>
#include <interfaces/node.h>
#include <node/interface_ui.h>
#include <util/system.h>
#include <util/translation.h>
#include <validation.h>

#include <QAction>
#include <QActionGroup>
#include <QApplication>
#include <QComboBox>
#include <QCursor>
#include <QDateTime>
#include <QDragEnterEvent>
#include <QInputDialog>
#include <QKeySequence>
#include <QListWidget>
#include <QMenu>
#include <QMenuBar>
#include <QMessageBox>
#include <QMimeData>
#include <QProgressDialog>
#include <QScreen>
#include <QSettings>
#include <QShortcut>
#include <QStackedWidget>
#include <QStatusBar>
#include <QStyle>
#include <QSystemTrayIcon>
#include <QTimer>
#include <QToolBar>
#include <QUrlQuery>
#include <QVBoxLayout>
#include <QWindow>


const std::string BitcoinGUI::DEFAULT_UIPLATFORM =
#if defined(Q_OS_MACOS)
        "macosx"
#elif defined(Q_OS_WIN)
        "windows"
#else
        "other"
#endif
        ;

BitcoinGUI::BitcoinGUI(interfaces::Node& node, const PlatformStyle *_platformStyle, const NetworkStyle *networkStyle, QWidget *parent) :
    QMainWindow(parent),
    m_node(node),
    trayIconMenu{new QMenu()},
    platformStyle(_platformStyle),
    m_network_style(networkStyle)
{
    QSettings settings;
    if (!restoreGeometry(settings.value("MainWindowGeometry").toByteArray())) {
        // Restore failed (perhaps missing setting), center the window
        move(QGuiApplication::primaryScreen()->availableGeometry().center() - frameGeometry().center());
    }

    setContextMenuPolicy(Qt::PreventContextMenu);

#ifdef ENABLE_WALLET
    enableWallet = WalletModel::isWalletEnabled();
#endif // ENABLE_WALLET
    QApplication::setWindowIcon(m_network_style->getTrayAndWindowIcon());
    setWindowIcon(m_network_style->getTrayAndWindowIcon());
    updateWindowTitle();

    rpcConsole = new RPCConsole(node, _platformStyle, nullptr);
    helpMessageDialog = new HelpMessageDialog(this, false);
#ifdef ENABLE_WALLET
    if(enableWallet)
    {
        /** Create wallet frame and make it the central widget */
        walletFrame = new WalletFrame(_platformStyle, this);
        connect(walletFrame, &WalletFrame::createWalletButtonClicked, [this] {
            auto activity = new CreateWalletActivity(getWalletController(), this);
            activity->create();
        });
        connect(walletFrame, &WalletFrame::message, [this](const QString& title, const QString& message, unsigned int style) {
            this->message(title, message, style);
        });
        connect(walletFrame, &WalletFrame::currentWalletSet, [this] { updateWalletStatus(); });
        setCentralWidget(walletFrame);
    } else
#endif // ENABLE_WALLET
    {
        /* When compiled without wallet or -disablewallet is provided,
         * the central widget is the rpc console.
         */
        setCentralWidget(rpcConsole);
        Q_EMIT consoleShown(rpcConsole);
    }

    modalOverlay = new ModalOverlay(enableWallet, this->centralWidget());

    // Accept D&D of URIs
    setAcceptDrops(true);

    // Create actions for the toolbar, menu bar and tray/dock icon
    // Needs walletFrame to be initialized
    createActions();

    // Create application menu bar
    createMenuBar();

    // Create the toolbars
    createToolBars();

    // Create system tray icon and notification
    if (QSystemTrayIcon::isSystemTrayAvailable()) {
        createTrayIcon();
    }
    notificator = new Notificator(QApplication::applicationName(), trayIcon, this);

    // Create status bar
    statusBar();

    // Disable size grip because it looks ugly and nobody needs it
    statusBar()->setSizeGripEnabled(false);

    // Status bar notification icons
    QFrame *frameBlocks = new QFrame();
    frameBlocks->setContentsMargins(0,0,0,0);
    frameBlocks->setSizePolicy(QSizePolicy::Fixed, QSizePolicy::Preferred);
    QHBoxLayout *frameBlocksLayout = new QHBoxLayout(frameBlocks);
    frameBlocksLayout->setContentsMargins(3,0,3,0);
    frameBlocksLayout->setSpacing(3);
    unitDisplayControl = new UnitDisplayStatusBarControl(platformStyle);
    labelWalletEncryptionIcon = new GUIUtil::ThemedLabel(platformStyle);
    labelWalletHDStatusIcon = new GUIUtil::ThemedLabel(platformStyle);
    labelProxyIcon = new GUIUtil::ClickableLabel(platformStyle);
    connectionsControl = new GUIUtil::ClickableLabel(platformStyle);
    labelBlocksIcon = new GUIUtil::ClickableLabel(platformStyle);
    if(enableWallet)
    {
        frameBlocksLayout->addStretch();
        frameBlocksLayout->addWidget(unitDisplayControl);
        frameBlocksLayout->addStretch();
        frameBlocksLayout->addWidget(labelWalletEncryptionIcon);
        labelWalletEncryptionIcon->hide();
        frameBlocksLayout->addWidget(labelWalletHDStatusIcon);
        labelWalletHDStatusIcon->hide();
    }
    frameBlocksLayout->addWidget(labelProxyIcon);
    frameBlocksLayout->addStretch();
    frameBlocksLayout->addWidget(connectionsControl);
    frameBlocksLayout->addStretch();
    frameBlocksLayout->addWidget(labelBlocksIcon);
    frameBlocksLayout->addStretch();

    // Progress bar and label for blocks download
    progressBarLabel = new QLabel();
    progressBarLabel->setVisible(false);
    progressBar = new GUIUtil::ProgressBar();
    progressBar->setAlignment(Qt::AlignCenter);
    progressBar->setVisible(false);

    // Override style sheet for progress bar for styles that have a segmented progress bar,
    // as they make the text unreadable (workaround for issue #1071)
    // See https://doc.qt.io/qt-5/gallery.html
    QString curStyle = QApplication::style()->metaObject()->className();
    if(curStyle == "QWindowsStyle" || curStyle == "QWindowsXPStyle")
    {
        progressBar->setStyleSheet("QProgressBar { background-color: #e8e8e8; border: 1px solid grey; border-radius: 7px; padding: 1px; text-align: center; } QProgressBar::chunk { background: QLinearGradient(x1: 0, y1: 0, x2: 1, y2: 0, stop: 0 #FF8000, stop: 1 orange); border-radius: 7px; margin: 0px; }");
    }

    statusBar()->addWidget(progressBarLabel);
    statusBar()->addWidget(progressBar);
    statusBar()->addPermanentWidget(frameBlocks);

    // Install event filter to be able to catch status tip events (QEvent::StatusTip)
    this->installEventFilter(this);

    // Initially wallet actions should be disabled
    setWalletActionsEnabled(false);

    // Subscribe to notifications from core
    subscribeToCoreSignals();

    connect(labelProxyIcon, &GUIUtil::ClickableLabel::clicked, [this] {
        openOptionsDialogWithTab(OptionsDialog::TAB_NETWORK);
    });

    connect(labelBlocksIcon, &GUIUtil::ClickableLabel::clicked, this, &BitcoinGUI::showModalOverlay);
    connect(progressBar, &GUIUtil::ClickableProgressBar::clicked, this, &BitcoinGUI::showModalOverlay);

#ifdef Q_OS_MACOS
    m_app_nap_inhibitor = new CAppNapInhibitor;
#endif

    GUIUtil::handleCloseWindowShortcut(this);
}

BitcoinGUI::~BitcoinGUI()
{
    // Unsubscribe from notifications from core
    unsubscribeFromCoreSignals();

    QSettings settings;
    settings.setValue("MainWindowGeometry", saveGeometry());
    if(trayIcon) // Hide tray icon, as deleting will let it linger until quit (on Ubuntu)
        trayIcon->hide();
#ifdef Q_OS_MACOS
    delete m_app_nap_inhibitor;
    delete appMenuBar;
    MacDockIconHandler::cleanup();
#endif

    delete NetWatch;
    delete rpcConsole;
}

void BitcoinGUI::createActions()
{
    QActionGroup *tabGroup = new QActionGroup(this);
    connect(modalOverlay, &ModalOverlay::triggered, tabGroup, &QActionGroup::setEnabled);

    overviewAction = new QAction(platformStyle->SingleColorIcon(":/icons/overview"), tr("&Overview"), this);
    overviewAction->setStatusTip(tr("Show general overview of wallet"));
    overviewAction->setToolTip(overviewAction->statusTip());
    overviewAction->setCheckable(true);
    overviewAction->setShortcut(QKeySequence(QStringLiteral("Alt+1")));
    tabGroup->addAction(overviewAction);

    sendCoinsAction = new QAction(platformStyle->SingleColorIcon(":/icons/send"), tr("&Send"), this);
    sendCoinsAction->setStatusTip(tr("Send coins to a Bitcoin address"));
    sendCoinsAction->setToolTip(sendCoinsAction->statusTip());
    sendCoinsAction->setCheckable(true);
    sendCoinsAction->setShortcut(QKeySequence(QStringLiteral("Alt+2")));
    tabGroup->addAction(sendCoinsAction);

    receiveCoinsAction = new QAction(platformStyle->SingleColorIcon(":/icons/receiving_addresses"), tr("&Receive"), this);
    receiveCoinsAction->setStatusTip(tr("Request payments (generates QR codes and bitcoin: URIs)"));
    receiveCoinsAction->setToolTip(receiveCoinsAction->statusTip());
    receiveCoinsAction->setCheckable(true);
    receiveCoinsAction->setShortcut(QKeySequence(QStringLiteral("Alt+3")));
    tabGroup->addAction(receiveCoinsAction);

    historyAction = new QAction(platformStyle->SingleColorIcon(":/icons/history"), tr("&Transactions"), this);
    historyAction->setStatusTip(tr("Browse transaction history"));
    historyAction->setToolTip(historyAction->statusTip());
    historyAction->setCheckable(true);
    historyAction->setShortcut(QKeySequence(QStringLiteral("Alt+4")));
    tabGroup->addAction(historyAction);

#ifdef ENABLE_WALLET
    // These showNormalIfMinimized are needed because Send Coins and Receive Coins
    // can be triggered from the tray menu, and need to show the GUI to be useful.
    connect(overviewAction, &QAction::triggered, [this]{ showNormalIfMinimized(); });
    connect(overviewAction, &QAction::triggered, this, &BitcoinGUI::gotoOverviewPage);
    connect(sendCoinsAction, &QAction::triggered, [this]{ showNormalIfMinimized(); });
    connect(sendCoinsAction, &QAction::triggered, [this]{ gotoSendCoinsPage(); });
    connect(receiveCoinsAction, &QAction::triggered, [this]{ showNormalIfMinimized(); });
    connect(receiveCoinsAction, &QAction::triggered, this, &BitcoinGUI::gotoReceiveCoinsPage);
    connect(historyAction, &QAction::triggered, [this]{ showNormalIfMinimized(); });
    connect(historyAction, &QAction::triggered, this, &BitcoinGUI::gotoHistoryPage);
#endif // ENABLE_WALLET

    quitAction = new QAction(tr("E&xit"), this);
    quitAction->setStatusTip(tr("Quit application"));
    quitAction->setShortcut(QKeySequence(tr("Ctrl+Q")));
    quitAction->setMenuRole(QAction::QuitRole);
    aboutAction = new QAction(tr("&About %1").arg(PACKAGE_NAME), this);
    aboutAction->setStatusTip(tr("Show information about %1").arg(PACKAGE_NAME));
    aboutAction->setMenuRole(QAction::AboutRole);
    aboutAction->setEnabled(false);
    aboutQtAction = new QAction(tr("About &Qt"), this);
    aboutQtAction->setStatusTip(tr("Show information about Qt"));
    aboutQtAction->setMenuRole(QAction::AboutQtRole);
    optionsAction = new QAction(tr("&Options…"), this);
    optionsAction->setStatusTip(tr("Modify configuration options for %1").arg(PACKAGE_NAME));
    optionsAction->setMenuRole(QAction::PreferencesRole);
    optionsAction->setEnabled(false);

    encryptWalletAction = new QAction(tr("&Encrypt Wallet…"), this);
    encryptWalletAction->setStatusTip(tr("Encrypt the private keys that belong to your wallet"));
    encryptWalletAction->setCheckable(true);
    backupWalletAction = new QAction(tr("&Backup Wallet…"), this);
    backupWalletAction->setStatusTip(tr("Backup wallet to another location"));
    changePassphraseAction = new QAction(tr("&Change Passphrase…"), this);
    changePassphraseAction->setStatusTip(tr("Change the passphrase used for wallet encryption"));
    signMessageAction = new QAction(tr("Sign &message…"), this);
    signMessageAction->setStatusTip(tr("Sign messages with your Bitcoin addresses to prove you own them"));
    verifyMessageAction = new QAction(tr("&Verify message…"), this);
    verifyMessageAction->setStatusTip(tr("Verify messages to ensure they were signed with specified Bitcoin addresses"));
    m_load_psbt_action = new QAction(tr("&Load PSBT from file…"), this);
    m_load_psbt_action->setStatusTip(tr("Load Partially Signed Bitcoin Transaction"));
    m_load_psbt_clipboard_action = new QAction(tr("Load PSBT from &clipboard…"), this);
    m_load_psbt_clipboard_action->setStatusTip(tr("Load Partially Signed Bitcoin Transaction from clipboard"));

    m_show_netwatch_action = new QAction(tr("&Watch network activity"), this);
    m_show_netwatch_action->setStatusTip(tr("Open p2p network watching window"));

    openRPCConsoleAction = new QAction(tr("Node window"), this);
    openRPCConsoleAction->setStatusTip(tr("Open node debugging and diagnostic console"));
    // initially disable the debug window menu item
    openRPCConsoleAction->setEnabled(false);
    openRPCConsoleAction->setObjectName("openRPCConsoleAction");

    showMempoolStatsAction = new QAction(tr("&Mempool Statistics"), this);
    showMempoolStatsAction->setStatusTip(tr("Mempool Statistics"));
    // initially disable the mempool stats menu item
    showMempoolStatsAction->setEnabled(false);

    usedSendingAddressesAction = new QAction(tr("&Sending addresses"), this);
    usedSendingAddressesAction->setStatusTip(tr("Show the list of used sending addresses and labels"));
    usedReceivingAddressesAction = new QAction(tr("&Receiving addresses"), this);
    usedReceivingAddressesAction->setStatusTip(tr("Show the list of used receiving addresses and labels"));

    openAction = new QAction(tr("Open &URI…"), this);
    openAction->setStatusTip(tr("Open a bitcoin: URI"));

    m_open_wallet_action = new QAction(tr("Open Wallet"), this);
    m_open_wallet_action->setEnabled(false);
    m_open_wallet_action->setStatusTip(tr("Open a wallet"));
    m_open_wallet_menu = new QMenu(this);

    m_close_wallet_action = new QAction(tr("Close Wallet…"), this);
    m_close_wallet_action->setStatusTip(tr("Close wallet"));

    m_create_wallet_action = new QAction(tr("Create Wallet…"), this);
    m_create_wallet_action->setEnabled(false);
    m_create_wallet_action->setStatusTip(tr("Create a new wallet"));

    //: Name of the menu item that restores wallet from a backup file.
    m_restore_wallet_action = new QAction(tr("Restore Wallet…"), this);
    m_restore_wallet_action->setEnabled(false);
    //: Status tip for Restore Wallet menu item
    m_restore_wallet_action->setStatusTip(tr("Restore a wallet from a backup file"));

    m_close_all_wallets_action = new QAction(tr("Close All Wallets…"), this);
    m_close_all_wallets_action->setStatusTip(tr("Close all wallets"));

    showHelpMessageAction = new QAction(tr("&Command-line options"), this);
    showHelpMessageAction->setMenuRole(QAction::NoRole);
    showHelpMessageAction->setStatusTip(tr("Show the %1 help message to get a list with possible Bitcoin command-line options").arg(PACKAGE_NAME));

    m_mask_values_action = new QAction(tr("&Mask values"), this);
    m_mask_values_action->setShortcut(QKeySequence(Qt::CTRL | Qt::SHIFT | Qt::Key_M));
    m_mask_values_action->setStatusTip(tr("Mask the values in the Overview tab"));
    m_mask_values_action->setCheckable(true);

    connect(quitAction, &QAction::triggered, this, &BitcoinGUI::quitRequested);
    connect(aboutAction, &QAction::triggered, this, &BitcoinGUI::aboutClicked);
    connect(aboutQtAction, &QAction::triggered, qApp, QApplication::aboutQt);
    connect(optionsAction, &QAction::triggered, this, &BitcoinGUI::optionsClicked);
    connect(showHelpMessageAction, &QAction::triggered, this, &BitcoinGUI::showHelpMessageClicked);
    connect(m_show_netwatch_action, &QAction::triggered, this, &BitcoinGUI::showNetWatch);
    connect(openRPCConsoleAction, &QAction::triggered, this, &BitcoinGUI::showDebugWindow);
    connect(showMempoolStatsAction, &QAction::triggered, this, &BitcoinGUI::showMempoolStatsWindow);

    // prevents an open debug window from becoming stuck/unusable on client shutdown
    connect(quitAction, &QAction::triggered, rpcConsole, &QWidget::hide);

#ifdef ENABLE_WALLET
    if(walletFrame)
    {
        connect(encryptWalletAction, &QAction::triggered, walletFrame, &WalletFrame::encryptWallet);
        connect(backupWalletAction, &QAction::triggered, walletFrame, &WalletFrame::backupWallet);
        connect(changePassphraseAction, &QAction::triggered, walletFrame, &WalletFrame::changePassphrase);
        connect(signMessageAction, &QAction::triggered, [this]{ showNormalIfMinimized(); });
        connect(signMessageAction, &QAction::triggered, [this]{ gotoSignMessageTab(); });
        connect(m_load_psbt_action, &QAction::triggered, [this]{ gotoLoadPSBT(); });
        connect(m_load_psbt_clipboard_action, &QAction::triggered, [this]{ gotoLoadPSBT(true); });
        connect(verifyMessageAction, &QAction::triggered, [this]{ showNormalIfMinimized(); });
        connect(verifyMessageAction, &QAction::triggered, [this]{ gotoVerifyMessageTab(); });
        connect(usedSendingAddressesAction, &QAction::triggered, walletFrame, &WalletFrame::usedSendingAddresses);
        connect(usedReceivingAddressesAction, &QAction::triggered, walletFrame, &WalletFrame::usedReceivingAddresses);
        connect(openAction, &QAction::triggered, this, &BitcoinGUI::openClicked);
        connect(m_open_wallet_menu, &QMenu::aboutToShow, [this] {
            m_open_wallet_menu->clear();
            for (const std::pair<const std::string, bool>& i : m_wallet_controller->listWalletDir()) {
                const std::string& path = i.first;
                QString name = path.empty() ? QString("["+tr("default wallet")+"]") : QString::fromStdString(path);
                // Menu items remove single &. Single & are shown when && is in
                // the string, but only the first occurrence. So replace only
                // the first & with &&.
                name.replace(name.indexOf(QChar('&')), 1, QString("&&"));
                QAction* action = m_open_wallet_menu->addAction(name);

                if (i.second) {
                    // This wallet is already loaded
                    action->setEnabled(false);
                    continue;
                }

                connect(action, &QAction::triggered, [this, path] {
                    auto activity = new OpenWalletActivity(m_wallet_controller, this);
                    connect(activity, &OpenWalletActivity::opened, this, &BitcoinGUI::setCurrentWallet, Qt::QueuedConnection);
                    connect(activity, &OpenWalletActivity::opened, rpcConsole, &RPCConsole::setCurrentWallet, Qt::QueuedConnection);
                    activity->open(path);
                });
            }
            if (m_open_wallet_menu->isEmpty()) {
                QAction* action = m_open_wallet_menu->addAction(tr("No wallets available"));
                action->setEnabled(false);
            }
        });
        connect(m_restore_wallet_action, &QAction::triggered, [this] {
            //: Name of the wallet data file format.
            QString name_data_file = tr("Wallet Data");

            //: The title for Restore Wallet File Windows
            QString title_windows = tr("Load Wallet Backup");

            QString backup_file = GUIUtil::getOpenFileName(this, title_windows, QString(), name_data_file + QLatin1String(" (*.dat)"), nullptr);
            if (backup_file.isEmpty()) return;

            bool wallet_name_ok;
            /*: Title of pop-up window shown when the user is attempting to
                restore a wallet. */
            QString title = tr("Restore Wallet");
            //: Label of the input field where the name of the wallet is entered.
            QString label = tr("Wallet Name");
            QString wallet_name = QInputDialog::getText(this, title, label, QLineEdit::Normal, "", &wallet_name_ok);
            if (!wallet_name_ok || wallet_name.isEmpty()) return;

            auto activity = new RestoreWalletActivity(m_wallet_controller, this);
            connect(activity, &RestoreWalletActivity::restored, this, &BitcoinGUI::setCurrentWallet, Qt::QueuedConnection);
            connect(activity, &RestoreWalletActivity::restored, rpcConsole, &RPCConsole::setCurrentWallet, Qt::QueuedConnection);

            auto backup_file_path = fs::PathFromString(backup_file.toStdString());
            activity->restore(backup_file_path, wallet_name.toStdString());
        });
        connect(m_close_wallet_action, &QAction::triggered, [this] {
            m_wallet_controller->closeWallet(walletFrame->currentWalletModel(), this);
        });
        connect(m_create_wallet_action, &QAction::triggered, [this] {
            auto activity = new CreateWalletActivity(m_wallet_controller, this);
            connect(activity, &CreateWalletActivity::created, this, &BitcoinGUI::setCurrentWallet);
            connect(activity, &CreateWalletActivity::created, rpcConsole, &RPCConsole::setCurrentWallet);
            activity->create();
        });
        connect(m_close_all_wallets_action, &QAction::triggered, [this] {
            m_wallet_controller->closeAllWallets(this);
        });
        connect(m_mask_values_action, &QAction::toggled, this, &BitcoinGUI::setPrivacy);
        connect(m_mask_values_action, &QAction::toggled, this, &BitcoinGUI::enableHistoryAction);
    }
#endif // ENABLE_WALLET

    connect(new QShortcut(QKeySequence(Qt::CTRL | Qt::SHIFT | Qt::Key_C), this), &QShortcut::activated, this, &BitcoinGUI::showDebugWindowActivateConsole);
    connect(new QShortcut(QKeySequence(Qt::CTRL | Qt::SHIFT | Qt::Key_D), this), &QShortcut::activated, this, &BitcoinGUI::showDebugWindow);
}

void BitcoinGUI::createMenuBar()
{
#ifdef Q_OS_MACOS
    // Create a decoupled menu bar on Mac which stays even if the window is closed
    appMenuBar = new QMenuBar();
#else
    // Get the main window's menu bar on other platforms
    appMenuBar = menuBar();
#endif

    // Configure the menus
    QMenu *file = appMenuBar->addMenu(tr("&File"));
    if(walletFrame)
    {
        file->addAction(m_create_wallet_action);
        file->addAction(m_open_wallet_action);
        file->addAction(m_close_wallet_action);
        file->addAction(m_close_all_wallets_action);
        file->addSeparator();
        file->addAction(backupWalletAction);
        file->addAction(m_restore_wallet_action);
        file->addSeparator();
        file->addAction(openAction);
        file->addAction(signMessageAction);
        file->addAction(verifyMessageAction);
        file->addAction(m_load_psbt_action);
        file->addAction(m_load_psbt_clipboard_action);
        file->addSeparator();
    }
    file->addAction(quitAction);

    QMenu *settings = appMenuBar->addMenu(tr("&Settings"));
    if(walletFrame)
    {
        settings->addAction(encryptWalletAction);
        settings->addAction(changePassphraseAction);
        settings->addSeparator();
        settings->addAction(m_mask_values_action);
        settings->addSeparator();
    }
    settings->addAction(optionsAction);

    QMenu* window_menu = appMenuBar->addMenu(tr("&Window"));

    QAction* minimize_action = window_menu->addAction(tr("&Minimize"));
    minimize_action->setShortcut(QKeySequence(tr("Ctrl+M")));
    connect(minimize_action, &QAction::triggered, [] {
        QApplication::activeWindow()->showMinimized();
    });
    connect(qApp, &QApplication::focusWindowChanged, this, [minimize_action] (QWindow* window) {
        minimize_action->setEnabled(window != nullptr && (window->flags() & Qt::Dialog) != Qt::Dialog && window->windowState() != Qt::WindowMinimized);
    });

#ifdef Q_OS_MACOS
    QAction* zoom_action = window_menu->addAction(tr("Zoom"));
    connect(zoom_action, &QAction::triggered, [] {
        QWindow* window = qApp->focusWindow();
        if (window->windowState() != Qt::WindowMaximized) {
            window->showMaximized();
        } else {
            window->showNormal();
        }
    });

    connect(qApp, &QApplication::focusWindowChanged, this, [zoom_action] (QWindow* window) {
        zoom_action->setEnabled(window != nullptr);
    });
#endif

    if (walletFrame) {
#ifdef Q_OS_MACOS
        window_menu->addSeparator();
        QAction* main_window_action = window_menu->addAction(tr("Main Window"));
        connect(main_window_action, &QAction::triggered, [this] {
            GUIUtil::bringToFront(this);
        });
#endif
        window_menu->addSeparator();
        window_menu->addAction(usedSendingAddressesAction);
        window_menu->addAction(usedReceivingAddressesAction);
    }

    window_menu->addSeparator();
<<<<<<< HEAD
=======
    window_menu->addAction(m_show_netwatch_action);
>>>>>>> 6890f858
    window_menu->addAction(showMempoolStatsAction);

    window_menu->addSeparator();
    for (RPCConsole::TabTypes tab_type : rpcConsole->tabs()) {
        QAction* tab_action = window_menu->addAction(rpcConsole->tabTitle(tab_type));
        tab_action->setShortcut(rpcConsole->tabShortcut(tab_type));
        connect(tab_action, &QAction::triggered, [this, tab_type] {
            rpcConsole->setTabFocus(tab_type);
            showDebugWindow();
        });
    }

    QMenu *help = appMenuBar->addMenu(tr("&Help"));
    help->addAction(showHelpMessageAction);
    help->addSeparator();
    help->addAction(aboutAction);
    help->addAction(aboutQtAction);
}

void BitcoinGUI::createToolBars()
{
    if(walletFrame)
    {
        QToolBar *toolbar = addToolBar(tr("Tabs toolbar"));
        appToolBar = toolbar;
        toolbar->setMovable(false);
        toolbar->setToolButtonStyle(Qt::ToolButtonTextBesideIcon);
        toolbar->addAction(overviewAction);
        toolbar->addAction(sendCoinsAction);
        toolbar->addAction(receiveCoinsAction);
        toolbar->addAction(historyAction);
        overviewAction->setChecked(true);

#ifdef ENABLE_WALLET
        QWidget *spacer = new QWidget();
        spacer->setSizePolicy(QSizePolicy::Expanding, QSizePolicy::Expanding);
        toolbar->addWidget(spacer);

        m_wallet_selector = new QComboBox();
        m_wallet_selector->setSizeAdjustPolicy(QComboBox::AdjustToContents);
        connect(m_wallet_selector, qOverload<int>(&QComboBox::currentIndexChanged), this, &BitcoinGUI::setCurrentWalletBySelectorIndex);

        m_wallet_selector_label = new QLabel();
        m_wallet_selector_label->setText(tr("Wallet:") + " ");
        m_wallet_selector_label->setBuddy(m_wallet_selector);

        m_wallet_selector_label_action = appToolBar->addWidget(m_wallet_selector_label);
        m_wallet_selector_action = appToolBar->addWidget(m_wallet_selector);

        m_wallet_selector_label_action->setVisible(false);
        m_wallet_selector_action->setVisible(false);
#endif
    }
}

void BitcoinGUI::setClientModel(ClientModel *_clientModel, interfaces::BlockAndHeaderTipInfo* tip_info)
{
    this->clientModel = _clientModel;
    if(_clientModel)
    {
        // Create system tray menu (or setup the dock menu) that late to prevent users from calling actions,
        // while the client has not yet fully loaded
        createTrayIconMenu();

        // Keep up to date with client
        setNetworkActive(m_node.getNetworkActive());
        connect(connectionsControl, &GUIUtil::ClickableLabel::clicked, [this] {
            GUIUtil::PopupMenu(m_network_context_menu, QCursor::pos());
        });
        connect(_clientModel, &ClientModel::numConnectionsChanged, this, &BitcoinGUI::setNumConnections);
        connect(_clientModel, &ClientModel::networkActiveChanged, this, &BitcoinGUI::setNetworkActive);

        modalOverlay->setKnownBestHeight(tip_info->header_height, QDateTime::fromSecsSinceEpoch(tip_info->header_time), /*presync=*/false);
        setNumBlocks(tip_info->block_height, QDateTime::fromSecsSinceEpoch(tip_info->block_time), tip_info->verification_progress, SyncType::BLOCK_SYNC, SynchronizationState::INIT_DOWNLOAD);
        connect(_clientModel, &ClientModel::numBlocksChanged, this, &BitcoinGUI::setNumBlocks);

        // Receive and report messages from client model
        connect(_clientModel, &ClientModel::message, [this](const QString &title, const QString &message, unsigned int style){
            this->message(title, message, style);
        });

        // Show progress dialog
        connect(_clientModel, &ClientModel::showProgress, this, &BitcoinGUI::showProgress);

        if (NetWatch) {
            NetWatch->setClientModel(_clientModel);
        }

        rpcConsole->setClientModel(_clientModel, tip_info->block_height, tip_info->block_time, tip_info->verification_progress);

        updateProxyIcon();

#ifdef ENABLE_WALLET
        if(walletFrame)
        {
            walletFrame->setClientModel(_clientModel);
        }
#endif // ENABLE_WALLET
        unitDisplayControl->setOptionsModel(_clientModel->getOptionsModel());

        OptionsModel* optionsModel = _clientModel->getOptionsModel();
        if (optionsModel && trayIcon) {
            // be aware of the tray icon disable state change reported by the OptionsModel object.
            connect(optionsModel, &OptionsModel::showTrayIconChanged, trayIcon, &QSystemTrayIcon::setVisible);

            // initialize the disable state of the tray icon with the current value in the model.
            trayIcon->setVisible(optionsModel->getShowTrayIcon());
        }

        m_mask_values_action->setChecked(_clientModel->getOptionsModel()->getOption(OptionsModel::OptionID::MaskValues).toBool());
    } else {
        if(trayIconMenu)
        {
            // Disable context menu on tray icon
            trayIconMenu->clear();
        }
        // Propagate cleared model to child objects
        if (NetWatch) {
            NetWatch->setClientModel(nullptr);
        }
        rpcConsole->setClientModel(nullptr);
#ifdef ENABLE_WALLET
        if (walletFrame)
        {
            walletFrame->setClientModel(nullptr);
        }
#endif // ENABLE_WALLET
        unitDisplayControl->setOptionsModel(nullptr);
    }
}

#ifdef ENABLE_WALLET
void BitcoinGUI::enableHistoryAction(bool privacy)
{
    historyAction->setEnabled(!privacy);
    if (historyAction->isChecked()) gotoOverviewPage();
}

void BitcoinGUI::setWalletController(WalletController* wallet_controller, bool show_loading_minimized)
{
    assert(!m_wallet_controller);
    assert(wallet_controller);

    m_wallet_controller = wallet_controller;

    m_create_wallet_action->setEnabled(true);
    m_open_wallet_action->setEnabled(true);
    m_open_wallet_action->setMenu(m_open_wallet_menu);
    m_restore_wallet_action->setEnabled(true);

    GUIUtil::ExceptionSafeConnect(wallet_controller, &WalletController::walletAdded, this, &BitcoinGUI::addWallet);
    connect(wallet_controller, &WalletController::walletRemoved, this, &BitcoinGUI::removeWallet);
    connect(wallet_controller, &WalletController::destroyed, this, [this] {
        // wallet_controller gets destroyed manually, but it leaves our member copy dangling
        m_wallet_controller = nullptr;
    });

    auto activity = new LoadWalletsActivity(m_wallet_controller, this);
    activity->load(show_loading_minimized);
}

WalletController* BitcoinGUI::getWalletController()
{
    return m_wallet_controller;
}

void BitcoinGUI::addWallet(WalletModel* walletModel)
{
    if (!walletFrame || !m_wallet_controller) return;

    WalletView* wallet_view = new WalletView(walletModel, platformStyle, walletFrame);
    if (!walletFrame->addView(wallet_view)) return;

    rpcConsole->addWallet(walletModel);
    if (m_wallet_selector->count() == 0) {
        setWalletActionsEnabled(true);
    } else if (m_wallet_selector->count() == 1) {
        m_wallet_selector_label_action->setVisible(true);
        m_wallet_selector_action->setVisible(true);
    }

    connect(wallet_view, &WalletView::outOfSyncWarningClicked, this, &BitcoinGUI::showModalOverlay);
    connect(wallet_view, &WalletView::transactionClicked, this, &BitcoinGUI::gotoHistoryPage);
    connect(wallet_view, &WalletView::coinsSent, this, &BitcoinGUI::gotoHistoryPage);
    connect(wallet_view, &WalletView::message, [this](const QString& title, const QString& message, unsigned int style) {
        this->message(title, message, style);
    });
    connect(wallet_view, &WalletView::encryptionStatusChanged, this, &BitcoinGUI::updateWalletStatus);
    connect(wallet_view, &WalletView::incomingTransaction, this, &BitcoinGUI::incomingTransaction);
    connect(this, &BitcoinGUI::setPrivacy, wallet_view, &WalletView::setPrivacy);
    const bool privacy = isPrivacyModeActivated();
    wallet_view->setPrivacy(privacy);
    enableHistoryAction(privacy);
    const QString display_name = walletModel->getDisplayName();
    m_wallet_selector->addItem(display_name, QVariant::fromValue(walletModel));
}

void BitcoinGUI::removeWallet(WalletModel* walletModel)
{
    if (!walletFrame) return;

    labelWalletHDStatusIcon->hide();
    labelWalletEncryptionIcon->hide();

    int index = m_wallet_selector->findData(QVariant::fromValue(walletModel));
    m_wallet_selector->removeItem(index);
    if (m_wallet_selector->count() == 0) {
        setWalletActionsEnabled(false);
        overviewAction->setChecked(true);
    } else if (m_wallet_selector->count() == 1) {
        m_wallet_selector_label_action->setVisible(false);
        m_wallet_selector_action->setVisible(false);
    }
    rpcConsole->removeWallet(walletModel);
    walletFrame->removeWallet(walletModel);
    updateWindowTitle();
}

void BitcoinGUI::setCurrentWallet(WalletModel* wallet_model)
{
    if (!walletFrame || !m_wallet_controller) return;
    walletFrame->setCurrentWallet(wallet_model);
    for (int index = 0; index < m_wallet_selector->count(); ++index) {
        if (m_wallet_selector->itemData(index).value<WalletModel*>() == wallet_model) {
            m_wallet_selector->setCurrentIndex(index);
            break;
        }
    }
    updateWindowTitle();
}

void BitcoinGUI::setCurrentWalletBySelectorIndex(int index)
{
    WalletModel* wallet_model = m_wallet_selector->itemData(index).value<WalletModel*>();
    if (wallet_model) setCurrentWallet(wallet_model);
}

void BitcoinGUI::removeAllWallets()
{
    if(!walletFrame)
        return;
    setWalletActionsEnabled(false);
    walletFrame->removeAllWallets();
}
#endif // ENABLE_WALLET

void BitcoinGUI::setWalletActionsEnabled(bool enabled)
{
    overviewAction->setEnabled(enabled);
    sendCoinsAction->setEnabled(enabled);
    receiveCoinsAction->setEnabled(enabled);
    historyAction->setEnabled(enabled);
    encryptWalletAction->setEnabled(enabled);
    backupWalletAction->setEnabled(enabled);
    changePassphraseAction->setEnabled(enabled);
    signMessageAction->setEnabled(enabled);
    verifyMessageAction->setEnabled(enabled);
    usedSendingAddressesAction->setEnabled(enabled);
    usedReceivingAddressesAction->setEnabled(enabled);
    openAction->setEnabled(enabled);
    m_close_wallet_action->setEnabled(enabled);
    m_close_all_wallets_action->setEnabled(enabled);
}

void BitcoinGUI::createTrayIcon()
{
    assert(QSystemTrayIcon::isSystemTrayAvailable());

#ifndef Q_OS_MACOS
    if (QSystemTrayIcon::isSystemTrayAvailable()) {
        trayIcon = new QSystemTrayIcon(m_network_style->getTrayAndWindowIcon(), this);
        QString toolTip = tr("%1 client").arg(PACKAGE_NAME) + " " + m_network_style->getTitleAddText();
        trayIcon->setToolTip(toolTip);
    }
#endif
}

void BitcoinGUI::createTrayIconMenu()
{
#ifndef Q_OS_MACOS
    if (!trayIcon) return;
#endif // Q_OS_MACOS

    // Configuration of the tray icon (or Dock icon) menu.
    QAction* show_hide_action{nullptr};
#ifndef Q_OS_MACOS
    // Note: On macOS, the Dock icon's menu already has Show / Hide action.
    show_hide_action = trayIconMenu->addAction(QString(), this, &BitcoinGUI::toggleHidden);
    trayIconMenu->addSeparator();
#endif // Q_OS_MACOS

    QAction* send_action{nullptr};
    QAction* receive_action{nullptr};
    QAction* sign_action{nullptr};
    QAction* verify_action{nullptr};
    if (enableWallet) {
        send_action = trayIconMenu->addAction(sendCoinsAction->text(), sendCoinsAction, &QAction::trigger);
        receive_action = trayIconMenu->addAction(receiveCoinsAction->text(), receiveCoinsAction, &QAction::trigger);
        trayIconMenu->addSeparator();
        sign_action = trayIconMenu->addAction(signMessageAction->text(), signMessageAction, &QAction::trigger);
        verify_action = trayIconMenu->addAction(verifyMessageAction->text(), verifyMessageAction, &QAction::trigger);
        trayIconMenu->addSeparator();
    }
    QAction* options_action = trayIconMenu->addAction(optionsAction->text(), optionsAction, &QAction::trigger);
    options_action->setMenuRole(QAction::PreferencesRole);
    QAction* node_window_action = trayIconMenu->addAction(openRPCConsoleAction->text(), openRPCConsoleAction, &QAction::trigger);
    QAction* mempoolstats_action = trayIconMenu->addAction(showMempoolStatsAction->text(), showMempoolStatsAction, &QAction::trigger);
    QAction* quit_action{nullptr};
#ifndef Q_OS_MACOS
    // Note: On macOS, the Dock icon's menu already has Quit action.
    trayIconMenu->addSeparator();
    quit_action = trayIconMenu->addAction(quitAction->text(), quitAction, &QAction::trigger);

    trayIcon->setContextMenu(trayIconMenu.get());
    connect(trayIcon, &QSystemTrayIcon::activated, [this](QSystemTrayIcon::ActivationReason reason) {
        if (reason == QSystemTrayIcon::Trigger) {
            // Click on system tray icon triggers show/hide of the main window
            toggleHidden();
        }
    });
#else
    // Note: On macOS, the Dock icon is used to provide the tray's functionality.
    MacDockIconHandler* dockIconHandler = MacDockIconHandler::instance();
    connect(dockIconHandler, &MacDockIconHandler::dockIconClicked, [this] {
        show();
        activateWindow();
    });
    trayIconMenu->setAsDockMenu();
#endif // Q_OS_MACOS

    connect(
        // Using QSystemTrayIcon::Context is not reliable.
        // See https://bugreports.qt.io/browse/QTBUG-91697
        trayIconMenu.get(), &QMenu::aboutToShow,
        [this, show_hide_action, send_action, receive_action, sign_action, verify_action, options_action, node_window_action, mempoolstats_action, quit_action] {
            if (show_hide_action) show_hide_action->setText(
                (!isHidden() && !isMinimized() && !GUIUtil::isObscured(this)) ?
                    tr("&Hide") :
                    tr("S&how"));
            if (QApplication::activeModalWidget()) {
                for (QAction* a : trayIconMenu.get()->actions()) {
                    a->setEnabled(false);
                }
            } else {
                if (show_hide_action) show_hide_action->setEnabled(true);
                if (enableWallet) {
                    send_action->setEnabled(sendCoinsAction->isEnabled());
                    receive_action->setEnabled(receiveCoinsAction->isEnabled());
                    sign_action->setEnabled(signMessageAction->isEnabled());
                    verify_action->setEnabled(verifyMessageAction->isEnabled());
                }
                options_action->setEnabled(optionsAction->isEnabled());
                node_window_action->setEnabled(openRPCConsoleAction->isEnabled());
                mempoolstats_action->setEnabled(showMempoolStatsAction->isEnabled());
                if (quit_action) quit_action->setEnabled(true);
            }
        });
}

void BitcoinGUI::optionsClicked()
{
    openOptionsDialogWithTab(OptionsDialog::TAB_MAIN);
}

void BitcoinGUI::aboutClicked()
{
    if(!clientModel)
        return;

    auto dlg = new HelpMessageDialog(this, /*about=*/true);
    GUIUtil::ShowModalDialogAsynchronously(dlg);
}

void BitcoinGUI::showNetWatch()
{
    if (!NetWatch) {
        NetWatch = new GuiNetWatch(platformStyle, m_network_style);
        NetWatch->setClientModel(clientModel);
    }
    GUIUtil::bringToFront(NetWatch);
}

void BitcoinGUI::showDebugWindow()
{
    GUIUtil::bringToFront(rpcConsole);
    Q_EMIT consoleShown(rpcConsole);
}

void BitcoinGUI::showDebugWindowActivateConsole()
{
    rpcConsole->setTabFocus(RPCConsole::TabTypes::CONSOLE);
    showDebugWindow();
}

void BitcoinGUI::showHelpMessageClicked()
{
    GUIUtil::bringToFront(helpMessageDialog);
}

void BitcoinGUI::showMempoolStatsWindow()
{
    // only build the mempool stats window if its requested
    if (!mempoolStats)
        mempoolStats = new MempoolStats(this);
    if (clientModel)
        mempoolStats->setClientModel(clientModel);
    mempoolStats->showNormal();
    mempoolStats->show();
    mempoolStats->raise();
    mempoolStats->activateWindow();
}

#ifdef ENABLE_WALLET
void BitcoinGUI::openClicked()
{
    OpenURIDialog dlg(platformStyle, this);
    if(dlg.exec())
    {
        Q_EMIT receivedURI(dlg.getURI());
    }
}

void BitcoinGUI::gotoOverviewPage()
{
    overviewAction->setChecked(true);
    if (walletFrame) walletFrame->gotoOverviewPage();
}

void BitcoinGUI::gotoHistoryPage()
{
    historyAction->setChecked(true);
    if (walletFrame) walletFrame->gotoHistoryPage();
}

void BitcoinGUI::gotoReceiveCoinsPage()
{
    receiveCoinsAction->setChecked(true);
    if (walletFrame) walletFrame->gotoReceiveCoinsPage();
}

void BitcoinGUI::gotoSendCoinsPage(QString addr)
{
    sendCoinsAction->setChecked(true);
    if (walletFrame) walletFrame->gotoSendCoinsPage(addr);
}

void BitcoinGUI::gotoSignMessageTab(QString addr)
{
    if (walletFrame) walletFrame->gotoSignMessageTab(addr);
}

void BitcoinGUI::gotoVerifyMessageTab(QString addr)
{
    if (walletFrame) walletFrame->gotoVerifyMessageTab(addr);
}
void BitcoinGUI::gotoLoadPSBT(bool from_clipboard)
{
    if (walletFrame) walletFrame->gotoLoadPSBT(from_clipboard);
}
#endif // ENABLE_WALLET

void BitcoinGUI::updateNetworkState()
{
    int count = clientModel->getNumConnections();
    QString icon;
    switch(count)
    {
    case 0: icon = ":/icons/connect_0"; break;
    case 1: case 2: case 3: icon = ":/icons/connect_1"; break;
    case 4: case 5: case 6: icon = ":/icons/connect_2"; break;
    case 7: case 8: case 9: icon = ":/icons/connect_3"; break;
    default: icon = ":/icons/connect_4"; break;
    }

    QString tooltip;

    if (m_node.getNetworkActive()) {
        //: A substring of the tooltip.
        tooltip = tr("%n active connection(s) to Bitcoin network.", "", count);
    } else {
        //: A substring of the tooltip.
        tooltip = tr("Network activity disabled.");
        icon = ":/icons/network_disabled";
    }

    // Don't word-wrap this (fixed-width) tooltip
    tooltip = QLatin1String("<nobr>") + tooltip + QLatin1String("<br>") +
              //: A substring of the tooltip. "More actions" are available via the context menu.
              tr("Click for more actions.") + QLatin1String("</nobr>");
    connectionsControl->setToolTip(tooltip);

    connectionsControl->setThemedPixmap(icon, STATUSBAR_ICONSIZE, STATUSBAR_ICONSIZE);
}

void BitcoinGUI::setNumConnections(int count)
{
    updateNetworkState();
}

void BitcoinGUI::setNetworkActive(bool network_active)
{
    updateNetworkState();
    m_network_context_menu->clear();
    m_network_context_menu->addAction(
        //: A context menu item. The "Peers tab" is an element of the "Node window".
        tr("Show Peers tab"),
        [this] {
            rpcConsole->setTabFocus(RPCConsole::TabTypes::PEERS);
            showDebugWindow();
        });
    m_network_context_menu->addAction(
        network_active ?
            //: A context menu item.
            tr("Disable network activity") :
            //: A context menu item. The network activity was disabled previously.
            tr("Enable network activity"),
        [this, new_state = !network_active] { m_node.setNetworkActive(new_state); });
}

void BitcoinGUI::updateHeadersSyncProgressLabel()
{
    int64_t headersTipTime = clientModel->getHeaderTipTime();
    int headersTipHeight = clientModel->getHeaderTipHeight();
    int estHeadersLeft = (GetTime() - headersTipTime) / Params().GetConsensus().nPowTargetSpacing;
    if (estHeadersLeft > HEADER_HEIGHT_DELTA_SYNC)
        progressBarLabel->setText(tr("Syncing Headers (%1%)…").arg(QString::number(100.0 / (headersTipHeight+estHeadersLeft)*headersTipHeight, 'f', 1)));
}

void BitcoinGUI::updateHeadersPresyncProgressLabel(int64_t height, const QDateTime& blockDate)
{
    int estHeadersLeft = blockDate.secsTo(QDateTime::currentDateTime()) / Params().GetConsensus().nPowTargetSpacing;
    if (estHeadersLeft > HEADER_HEIGHT_DELTA_SYNC)
        progressBarLabel->setText(tr("Pre-syncing Headers (%1%)…").arg(QString::number(100.0 / (height+estHeadersLeft)*height, 'f', 1)));
}

void BitcoinGUI::openOptionsDialogWithTab(OptionsDialog::Tab tab)
{
    if (!clientModel || !clientModel->getOptionsModel())
        return;

    auto dlg = new OptionsDialog(this, enableWallet);
    connect(dlg, &OptionsDialog::quitOnReset, this, &BitcoinGUI::quitRequested);
    dlg->setCurrentTab(tab);
    dlg->setClientModel(clientModel);
    dlg->setModel(clientModel->getOptionsModel());
    GUIUtil::ShowModalDialogAsynchronously(dlg);
}

void BitcoinGUI::setNumBlocks(int count, const QDateTime& blockDate, double nVerificationProgress, SyncType synctype, SynchronizationState sync_state)
{
// Disabling macOS App Nap on initial sync, disk and reindex operations.
#ifdef Q_OS_MACOS
    if (sync_state == SynchronizationState::POST_INIT) {
        m_app_nap_inhibitor->enableAppNap();
    } else {
        m_app_nap_inhibitor->disableAppNap();
    }
#endif

    if (modalOverlay)
    {
        if (synctype != SyncType::BLOCK_SYNC)
            modalOverlay->setKnownBestHeight(count, blockDate, synctype == SyncType::HEADER_PRESYNC);
        else
            modalOverlay->tipUpdate(count, blockDate, nVerificationProgress);
    }
    if (!clientModel)
        return;

    // Prevent orphan statusbar messages (e.g. hover Quit in main menu, wait until chain-sync starts -> garbled text)
    statusBar()->clearMessage();

    // Acquire current block source
    BlockSource blockSource{clientModel->getBlockSource()};
    switch (blockSource) {
        case BlockSource::NETWORK:
            if (synctype == SyncType::HEADER_PRESYNC) {
                updateHeadersPresyncProgressLabel(count, blockDate);
                return;
            } else if (synctype == SyncType::HEADER_SYNC) {
                updateHeadersSyncProgressLabel();
                return;
            }
            progressBarLabel->setText(tr("Synchronizing with network…"));
            updateHeadersSyncProgressLabel();
            break;
        case BlockSource::DISK:
            if (synctype != SyncType::BLOCK_SYNC) {
                progressBarLabel->setText(tr("Indexing blocks on disk…"));
            } else {
                progressBarLabel->setText(tr("Processing blocks on disk…"));
            }
            break;
        case BlockSource::NONE:
            if (synctype != SyncType::BLOCK_SYNC) {
                return;
            }
            progressBarLabel->setText(tr("Connecting to peers…"));
            break;
    }

    QString tooltip;

    QDateTime currentDate = QDateTime::currentDateTime();
    qint64 secs = blockDate.secsTo(currentDate);

    tooltip = tr("Processed %n block(s) of transaction history.", "", count);

    // Set icon state: spinning if catching up, tick otherwise
    if (secs < MAX_BLOCK_TIME_GAP) {
        tooltip = tr("Up to date") + QString(".<br>") + tooltip;
        labelBlocksIcon->setThemedPixmap(QStringLiteral(":/icons/synced"), STATUSBAR_ICONSIZE, STATUSBAR_ICONSIZE);

#ifdef ENABLE_WALLET
        if(walletFrame)
        {
            walletFrame->showOutOfSyncWarning(false);
            modalOverlay->showHide(true, true);
        }
#endif // ENABLE_WALLET

        progressBarLabel->setVisible(false);
        progressBar->setVisible(false);
    }
    else
    {
        QString timeBehindText = GUIUtil::formatNiceTimeOffset(secs);

        progressBarLabel->setVisible(true);
        progressBar->setFormat(tr("%1 behind").arg(timeBehindText));
        progressBar->setMaximum(1000000000);
        progressBar->setValue(nVerificationProgress * 1000000000.0 + 0.5);
        progressBar->setVisible(true);

        tooltip = tr("Catching up…") + QString("<br>") + tooltip;
        if(count != prevBlocks)
        {
            labelBlocksIcon->setThemedPixmap(
                QString(":/animation/spinner-%1").arg(spinnerFrame, 3, 10, QChar('0')),
                STATUSBAR_ICONSIZE, STATUSBAR_ICONSIZE);
            spinnerFrame = (spinnerFrame + 1) % SPINNER_FRAMES;
        }
        prevBlocks = count;

#ifdef ENABLE_WALLET
        if(walletFrame)
        {
            walletFrame->showOutOfSyncWarning(true);
            modalOverlay->showHide();
        }
#endif // ENABLE_WALLET

        tooltip += QString("<br>");
        tooltip += tr("Last received block was generated %1 ago.").arg(timeBehindText);
        tooltip += QString("<br>");
        tooltip += tr("Transactions after this will not yet be visible.");
    }

    // Don't word-wrap this (fixed-width) tooltip
    tooltip = QString("<nobr>") + tooltip + QString("</nobr>");

    labelBlocksIcon->setToolTip(tooltip);
    progressBarLabel->setToolTip(tooltip);
    progressBar->setToolTip(tooltip);
}

void BitcoinGUI::message(const QString& title, QString message, unsigned int style, bool* ret, const QString& detailed_message)
{
    // Default title. On macOS, the window title is ignored (as required by the macOS Guidelines).
    QString strTitle{PACKAGE_NAME};
    // Default to information icon
    int nMBoxIcon = QMessageBox::Information;
    int nNotifyIcon = Notificator::Information;

    QString msgType;
    if (!title.isEmpty()) {
        msgType = title;
    } else {
        switch (style) {
        case CClientUIInterface::MSG_ERROR:
            msgType = tr("Error");
            message = tr("Error: %1").arg(message);
            break;
        case CClientUIInterface::MSG_WARNING:
            msgType = tr("Warning");
            message = tr("Warning: %1").arg(message);
            break;
        case CClientUIInterface::MSG_INFORMATION:
            msgType = tr("Information");
            // No need to prepend the prefix here.
            break;
        default:
            break;
        }
    }

    if (!msgType.isEmpty()) {
        strTitle += " - " + msgType;
    }

    if (style & CClientUIInterface::ICON_ERROR) {
        nMBoxIcon = QMessageBox::Critical;
        nNotifyIcon = Notificator::Critical;
    } else if (style & CClientUIInterface::ICON_WARNING) {
        nMBoxIcon = QMessageBox::Warning;
        nNotifyIcon = Notificator::Warning;
    }

    if (style & CClientUIInterface::MODAL) {
        // Check for buttons, use OK as default, if none was supplied
        QMessageBox::StandardButton buttons;
        if (!(buttons = (QMessageBox::StandardButton)(style & CClientUIInterface::BTN_MASK)))
            buttons = QMessageBox::Ok;

        showNormalIfMinimized();
        QMessageBox mBox(static_cast<QMessageBox::Icon>(nMBoxIcon), strTitle, message, buttons, this);
        mBox.setTextFormat(Qt::PlainText);
        mBox.setDetailedText(detailed_message);
        int r = mBox.exec();
        if (ret != nullptr)
            *ret = r == QMessageBox::Ok;
    } else {
        notificator->notify(static_cast<Notificator::Class>(nNotifyIcon), strTitle, message);
    }
}

void BitcoinGUI::changeEvent(QEvent *e)
{
    if (e->type() == QEvent::PaletteChange) {
        overviewAction->setIcon(platformStyle->SingleColorIcon(QStringLiteral(":/icons/overview")));
        sendCoinsAction->setIcon(platformStyle->SingleColorIcon(QStringLiteral(":/icons/send")));
        receiveCoinsAction->setIcon(platformStyle->SingleColorIcon(QStringLiteral(":/icons/receiving_addresses")));
        historyAction->setIcon(platformStyle->SingleColorIcon(QStringLiteral(":/icons/history")));
    }

    QMainWindow::changeEvent(e);

#ifndef Q_OS_MACOS // Ignored on Mac
    if(e->type() == QEvent::WindowStateChange)
    {
        if(clientModel && clientModel->getOptionsModel() && clientModel->getOptionsModel()->getMinimizeToTray())
        {
            QWindowStateChangeEvent *wsevt = static_cast<QWindowStateChangeEvent*>(e);
            if(!(wsevt->oldState() & Qt::WindowMinimized) && isMinimized())
            {
                QTimer::singleShot(0, this, &BitcoinGUI::hide);
                e->ignore();
            }
            else if((wsevt->oldState() & Qt::WindowMinimized) && !isMinimized())
            {
                QTimer::singleShot(0, this, &BitcoinGUI::show);
                e->ignore();
            }
        }
    }
#endif
}

void BitcoinGUI::closeEvent(QCloseEvent *event)
{
#ifndef Q_OS_MACOS // Ignored on Mac
    if(clientModel && clientModel->getOptionsModel())
    {
        if(!clientModel->getOptionsModel()->getMinimizeOnClose())
        {
            if (NetWatch) {
                NetWatch->close();
            }
            // close rpcConsole in case it was open to make some space for the shutdown window
            rpcConsole->close();

            Q_EMIT quitRequested();
        }
        else
        {
            QMainWindow::showMinimized();
            event->ignore();
        }
    }
#else
    QMainWindow::closeEvent(event);
#endif
}

void BitcoinGUI::showEvent(QShowEvent *event)
{
    // enable the debug window when the main window shows up
    openRPCConsoleAction->setEnabled(true);
    showMempoolStatsAction->setEnabled(true);
    aboutAction->setEnabled(true);
    optionsAction->setEnabled(true);
}

#ifdef ENABLE_WALLET
void BitcoinGUI::incomingTransaction(const QString& date, BitcoinUnit unit, const CAmount& amount, const QString& type, const QString& address, const QString& label, const QString& walletName)
{
    // On new transaction, make an info balloon
    QString msg = tr("Date: %1\n").arg(date) +
                  tr("Amount: %1\n").arg(BitcoinUnits::formatWithUnit(unit, amount, true));
    if (m_node.walletLoader().getWallets().size() > 1 && !walletName.isEmpty()) {
        msg += tr("Wallet: %1\n").arg(walletName);
    }
    msg += tr("Type: %1\n").arg(type);
    if (!label.isEmpty())
        msg += tr("Label: %1\n").arg(label);
    else if (!address.isEmpty())
        msg += tr("Address: %1\n").arg(address);
    message((amount)<0 ? tr("Sent transaction") : tr("Incoming transaction"),
             msg, CClientUIInterface::MSG_INFORMATION);
}
#endif // ENABLE_WALLET

void BitcoinGUI::dragEnterEvent(QDragEnterEvent *event)
{
    // Accept only URIs
    if(event->mimeData()->hasUrls())
        event->acceptProposedAction();
}

void BitcoinGUI::dropEvent(QDropEvent *event)
{
    if(event->mimeData()->hasUrls())
    {
        for (const QUrl &uri : event->mimeData()->urls())
        {
            Q_EMIT receivedURI(uri.toString());
        }
    }
    event->acceptProposedAction();
}

bool BitcoinGUI::eventFilter(QObject *object, QEvent *event)
{
    // Catch status tip events
    if (event->type() == QEvent::StatusTip)
    {
        // Prevent adding text from setStatusTip(), if we currently use the status bar for displaying other stuff
        if (progressBarLabel->isVisible() || progressBar->isVisible())
            return true;
    }
    return QMainWindow::eventFilter(object, event);
}

#ifdef ENABLE_WALLET
bool BitcoinGUI::handlePaymentRequest(const SendCoinsRecipient& recipient)
{
    // URI has to be valid
    if (walletFrame && walletFrame->handlePaymentRequest(recipient))
    {
        showNormalIfMinimized();
        gotoSendCoinsPage();
        return true;
    }
    return false;
}

void BitcoinGUI::setHDStatus(bool privkeyDisabled, int hdEnabled)
{
    labelWalletHDStatusIcon->setThemedPixmap(privkeyDisabled ? QStringLiteral(":/icons/eye") : hdEnabled ? QStringLiteral(":/icons/hd_enabled") : QStringLiteral(":/icons/hd_disabled"), STATUSBAR_ICONSIZE, STATUSBAR_ICONSIZE);
    labelWalletHDStatusIcon->setToolTip(privkeyDisabled ? tr("Private key <b>disabled</b>") : hdEnabled ? tr("HD key generation is <b>enabled</b>") : tr("HD key generation is <b>disabled</b>"));
    labelWalletHDStatusIcon->show();
}

void BitcoinGUI::setEncryptionStatus(int status)
{
    switch(status)
    {
    case WalletModel::NoKeys:
        labelWalletEncryptionIcon->hide();
        encryptWalletAction->setChecked(false);
        changePassphraseAction->setEnabled(false);
        encryptWalletAction->setEnabled(false);
        break;
    case WalletModel::Unencrypted:
        labelWalletEncryptionIcon->hide();
        encryptWalletAction->setChecked(false);
        changePassphraseAction->setEnabled(false);
        encryptWalletAction->setEnabled(true);
        break;
    case WalletModel::Unlocked:
        labelWalletEncryptionIcon->show();
        labelWalletEncryptionIcon->setThemedPixmap(QStringLiteral(":/icons/lock_open"), STATUSBAR_ICONSIZE, STATUSBAR_ICONSIZE);
        labelWalletEncryptionIcon->setToolTip(tr("Wallet is <b>encrypted</b> and currently <b>unlocked</b>"));
        encryptWalletAction->setChecked(true);
        changePassphraseAction->setEnabled(true);
        encryptWalletAction->setEnabled(false);
        break;
    case WalletModel::Locked:
        labelWalletEncryptionIcon->show();
        labelWalletEncryptionIcon->setThemedPixmap(QStringLiteral(":/icons/lock_closed"), STATUSBAR_ICONSIZE, STATUSBAR_ICONSIZE);
        labelWalletEncryptionIcon->setToolTip(tr("Wallet is <b>encrypted</b> and currently <b>locked</b>"));
        encryptWalletAction->setChecked(true);
        changePassphraseAction->setEnabled(true);
        encryptWalletAction->setEnabled(false);
        break;
    }
}

void BitcoinGUI::updateWalletStatus()
{
    assert(walletFrame);

    WalletView * const walletView = walletFrame->currentWalletView();
    if (!walletView) {
        return;
    }
    WalletModel * const walletModel = walletView->getWalletModel();
    setEncryptionStatus(walletModel->getEncryptionStatus());
    setHDStatus(walletModel->wallet().privateKeysDisabled(), walletModel->wallet().hdEnabled());
}
#endif // ENABLE_WALLET

void BitcoinGUI::updateProxyIcon()
{
    std::string ip_port;
    bool proxy_enabled = clientModel->getProxyInfo(ip_port);

    if (proxy_enabled) {
        if (!GUIUtil::HasPixmap(labelProxyIcon)) {
            QString ip_port_q = QString::fromStdString(ip_port);
            labelProxyIcon->setThemedPixmap((":/icons/proxy"), STATUSBAR_ICONSIZE, STATUSBAR_ICONSIZE);
            labelProxyIcon->setToolTip(tr("Proxy is <b>enabled</b>: %1").arg(ip_port_q));
        } else {
            labelProxyIcon->show();
        }
    } else {
        labelProxyIcon->hide();
    }
}

void BitcoinGUI::updateWindowTitle()
{
    QString window_title = PACKAGE_NAME;
#ifdef ENABLE_WALLET
    if (walletFrame) {
        WalletModel* const wallet_model = walletFrame->currentWalletModel();
        if (wallet_model && !wallet_model->getWalletName().isEmpty()) {
            window_title += " - " + wallet_model->getDisplayName();
        }
    }
#endif
    if (!m_network_style->getTitleAddText().isEmpty()) {
        window_title += " - " + m_network_style->getTitleAddText();
    }
    setWindowTitle(window_title);
}

void BitcoinGUI::showNormalIfMinimized(bool fToggleHidden)
{
    if(!clientModel)
        return;

    if (!isHidden() && !isMinimized() && !GUIUtil::isObscured(this) && fToggleHidden) {
        hide();
    } else {
        GUIUtil::bringToFront(this);
    }
}

void BitcoinGUI::toggleHidden()
{
    showNormalIfMinimized(true);
}

void BitcoinGUI::detectShutdown()
{
    if (m_node.shutdownRequested())
    {
        if (NetWatch) {
            NetWatch->hide();
        }
        if(rpcConsole)
            rpcConsole->hide();
        Q_EMIT quitRequested();
    }
}

void BitcoinGUI::showProgress(const QString &title, int nProgress)
{
    if (nProgress == 0) {
        progressDialog = new QProgressDialog(title, QString(), 0, 100);
        GUIUtil::PolishProgressDialog(progressDialog);
        progressDialog->setWindowModality(Qt::ApplicationModal);
        progressDialog->setAutoClose(false);
        progressDialog->setValue(0);
    } else if (nProgress == 100) {
        if (progressDialog) {
            progressDialog->close();
            progressDialog->deleteLater();
            progressDialog = nullptr;
        }
    } else if (progressDialog) {
        progressDialog->setValue(nProgress);
    }
}

void BitcoinGUI::showModalOverlay()
{
    if (modalOverlay && (progressBar->isVisible() || modalOverlay->isLayerVisible()))
        modalOverlay->toggleVisibility();
}

static bool ThreadSafeMessageBox(BitcoinGUI* gui, const bilingual_str& message, const std::string& caption, unsigned int style)
{
    bool modal = (style & CClientUIInterface::MODAL);
    // The SECURE flag has no effect in the Qt GUI.
    // bool secure = (style & CClientUIInterface::SECURE);
    style &= ~CClientUIInterface::SECURE;
    bool ret = false;

    QString detailed_message; // This is original message, in English, for googling and referencing.
    if (message.original != message.translated) {
        detailed_message = BitcoinGUI::tr("Original message:") + "\n" + QString::fromStdString(message.original);
    }

    // In case of modal message, use blocking connection to wait for user to click a button
    bool invoked = QMetaObject::invokeMethod(gui, "message",
                               modal ? GUIUtil::blockingGUIThreadConnection() : Qt::QueuedConnection,
                               Q_ARG(QString, QString::fromStdString(caption)),
                               Q_ARG(QString, QString::fromStdString(message.translated)),
                               Q_ARG(unsigned int, style),
                               Q_ARG(bool*, &ret),
                               Q_ARG(QString, detailed_message));
    assert(invoked);
    return ret;
}

void BitcoinGUI::subscribeToCoreSignals()
{
    // Connect signals to client
    m_handler_message_box = m_node.handleMessageBox(std::bind(ThreadSafeMessageBox, this, std::placeholders::_1, std::placeholders::_2, std::placeholders::_3));
    m_handler_question = m_node.handleQuestion(std::bind(ThreadSafeMessageBox, this, std::placeholders::_1, std::placeholders::_3, std::placeholders::_4));
}

void BitcoinGUI::unsubscribeFromCoreSignals()
{
    // Disconnect signals from client
    m_handler_message_box->disconnect();
    m_handler_question->disconnect();
}

bool BitcoinGUI::isPrivacyModeActivated() const
{
    assert(m_mask_values_action);
    return m_mask_values_action->isChecked();
}

UnitDisplayStatusBarControl::UnitDisplayStatusBarControl(const PlatformStyle* platformStyle)
    : m_platform_style{platformStyle}
{
    createContextMenu();
    setToolTip(tr("Unit to show amounts in. Click to select another unit."));
    QList<BitcoinUnit> units = BitcoinUnits::availableUnits();
    int max_width = 0;
    const QFontMetrics fm(font());
    for (const BitcoinUnit unit : units) {
        max_width = qMax(max_width, GUIUtil::TextWidth(fm, BitcoinUnits::longName(unit)));
    }
    setMinimumSize(max_width, 0);
    setAlignment(Qt::AlignRight | Qt::AlignVCenter);
    setStyleSheet(QString("QLabel { color : %1 }").arg(m_platform_style->SingleColor().name()));
}

/** So that it responds to button clicks */
void UnitDisplayStatusBarControl::mousePressEvent(QMouseEvent *event)
{
    onDisplayUnitsClicked(event->pos());
}

void UnitDisplayStatusBarControl::changeEvent(QEvent* e)
{
    if (e->type() == QEvent::PaletteChange) {
        QString style = QString("QLabel { color : %1 }").arg(m_platform_style->SingleColor().name());
        if (style != styleSheet()) {
            setStyleSheet(style);
        }
    }

    QLabel::changeEvent(e);
}

/** Creates context menu, its actions, and wires up all the relevant signals for mouse events. */
void UnitDisplayStatusBarControl::createContextMenu()
{
    menu = new QMenu(this);
    for (const BitcoinUnit u : BitcoinUnits::availableUnits()) {
        menu->addAction(BitcoinUnits::longName(u))->setData(QVariant::fromValue(u));
    }
    connect(menu, &QMenu::triggered, this, &UnitDisplayStatusBarControl::onMenuSelection);
}

/** Lets the control know about the Options Model (and its signals) */
void UnitDisplayStatusBarControl::setOptionsModel(OptionsModel *_optionsModel)
{
    if (_optionsModel)
    {
        this->optionsModel = _optionsModel;

        // be aware of a display unit change reported by the OptionsModel object.
        connect(_optionsModel, &OptionsModel::displayUnitChanged, this, &UnitDisplayStatusBarControl::updateDisplayUnit);

        // initialize the display units label with the current value in the model.
        updateDisplayUnit(_optionsModel->getDisplayUnit());
    }
}

/** When Display Units are changed on OptionsModel it will refresh the display text of the control on the status bar */
void UnitDisplayStatusBarControl::updateDisplayUnit(BitcoinUnit newUnits)
{
    setText(BitcoinUnits::longName(newUnits));
}

/** Shows context menu with Display Unit options by the mouse coordinates */
void UnitDisplayStatusBarControl::onDisplayUnitsClicked(const QPoint& point)
{
    QPoint globalPos = mapToGlobal(point);
    menu->exec(globalPos);
}

/** Tells underlying optionsModel to update its current display unit. */
void UnitDisplayStatusBarControl::onMenuSelection(QAction* action)
{
    if (action)
    {
        optionsModel->setDisplayUnit(action->data());
    }
}<|MERGE_RESOLUTION|>--- conflicted
+++ resolved
@@ -564,10 +564,7 @@
     }
 
     window_menu->addSeparator();
-<<<<<<< HEAD
-=======
     window_menu->addAction(m_show_netwatch_action);
->>>>>>> 6890f858
     window_menu->addAction(showMempoolStatsAction);
 
     window_menu->addSeparator();
