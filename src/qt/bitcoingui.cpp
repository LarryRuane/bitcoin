--- conflicted
+++ resolved
@@ -569,22 +569,6 @@
     progressBar->setToolTip(tooltip);
 }
 
-<<<<<<< HEAD
-=======
-void BitcoinGUI::refreshStatusBar()
-{
-    /* Might display multiple times in the case of multiple alerts
-    static QString prevStatusBar;
-    QString newStatusBar = clientModel->getStatusBarWarnings();
-    if (prevStatusBar != newStatusBar)
-    {
-        prevStatusBar = newStatusBar;
-        error(tr("Network Alert"), newStatusBar);
-    }*/
-    setNumBlocks(clientModel->getNumBlocks());
-}
-
->>>>>>> 6ec9d309
 void BitcoinGUI::error(const QString &title, const QString &message, bool modal)
 {
     // Report errors from network/worker thread
