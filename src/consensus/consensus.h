// Copyright (c) 2009-2010 Satoshi Nakamoto
// Copyright (c) 2009-2016 The Bitcoin Core developers
// Distributed under the MIT software license, see the accompanying
// file COPYING or http://www.opensource.org/licenses/mit-license.php.

#ifndef BITCOIN_CONSENSUS_CONSENSUS_H
#define BITCOIN_CONSENSUS_CONSENSUS_H

#include <stdlib.h>
#include <stdint.h>

/** The maximum allowed size for a serialized block, in bytes (only for buffer size limits) */
<<<<<<< HEAD
static const unsigned int MAX_BLOCK_SERIALIZED_SIZE = (8 * 1000 * 1000);

/** The maximum allowed size for a block excluding witness data, in bytes (network rule) */
static inline bool BIP102active(bool fSegwitSeasoned)
{
    return fSegwitSeasoned;
}

static const unsigned int MAX_LEGACY_BLOCK_SIZE = (1 * 1000 * 1000);
static const unsigned int MAX_BASE_BLOCK_SIZE = (2 * 1000 * 1000);
inline unsigned int MaxBlockBaseSize(bool fSegwitSeasoned)
{
    if (!BIP102active(fSegwitSeasoned))
        return MAX_LEGACY_BLOCK_SIZE;

    return MAX_BASE_BLOCK_SIZE;
}

inline unsigned int MaxBlockBaseSize()
{
    return MaxBlockBaseSize(true);
}


=======
static const unsigned int MAX_BLOCK_SERIALIZED_SIZE = 4000000;
/** The maximum allowed weight for a block, see BIP 141 (network rule) */
static const unsigned int MAX_BLOCK_WEIGHT = 4000000;
>>>>>>> 3751912e
/** The maximum allowed number of signature check operations in a block (network rule) */
static const uint64_t MAX_BLOCK_BASE_SIGOPS = 20000;
inline int64_t MaxBlockSigOpsCost(bool fSegwitSeasoned)
{
    if (!BIP102active(fSegwitSeasoned))
        return (MAX_BLOCK_BASE_SIGOPS * 4 /* WITNESS_SCALE_FACTOR */);

    return ((2 * MAX_BLOCK_BASE_SIGOPS) * 4 /* WITNESS_SCALE_FACTOR */);
}

inline int64_t MaxBlockSigOpsCost()
{
    return MaxBlockSigOpsCost(true);
}

/** The maximum allowed weight for a block, see BIP 141 (network rule) */
inline unsigned int MaxBlockWeight(bool fSegwitSeasoned)
{
    return (MaxBlockBaseSize(fSegwitSeasoned) * 4 /* WITNESS_SCALE_FACTOR */);
}

inline unsigned int MaxBlockWeight()
{
    return MaxBlockWeight(true);
}

inline unsigned int MaxBlockSerSize(bool fSegwitSeasoned)
{
    return (MaxBlockBaseSize(fSegwitSeasoned) * 4);
}


/** The minimum allowed size for a transaction */
static const unsigned int MIN_TRANSACTION_BASE_SIZE = 10;
/** The maximum allowed size for a transaction, excluding witness data, in bytes */
static const unsigned int MAX_TX_BASE_SIZE = 1000000;
/** The maximum allowed number of transactions per block */
static const unsigned int MAX_BLOCK_VTX = MAX_BASE_BLOCK_SIZE / MIN_TRANSACTION_BASE_SIZE;

/** Coinbase transaction outputs can only be spent after this number of new blocks (network rule) */
static const int COINBASE_MATURITY = 100;

static const int WITNESS_SCALE_FACTOR = 4;

static const size_t MIN_TRANSACTION_WEIGHT = WITNESS_SCALE_FACTOR * 60; // 60 is the lower bound for the size of a valid serialized CTransaction
static const size_t MIN_SERIALIZABLE_TRANSACTION_WEIGHT = WITNESS_SCALE_FACTOR * 10; // 10 is the lower bound for the size of a serialized CTransaction

/** Flags for nSequence and nLockTime locks */
enum {
    /* Interpret sequence numbers as relative lock-time constraints. */
    LOCKTIME_VERIFY_SEQUENCE = (1 << 0),

    /* Use GetMedianTimePast() instead of nTime for end point timestamp. */
    LOCKTIME_MEDIAN_TIME_PAST = (1 << 1),
};

#endif // BITCOIN_CONSENSUS_CONSENSUS_H<|MERGE_RESOLUTION|>--- conflicted
+++ resolved
@@ -10,10 +10,8 @@
 #include <stdint.h>
 
 /** The maximum allowed size for a serialized block, in bytes (only for buffer size limits) */
-<<<<<<< HEAD
 static const unsigned int MAX_BLOCK_SERIALIZED_SIZE = (8 * 1000 * 1000);
-
-/** The maximum allowed size for a block excluding witness data, in bytes (network rule) */
+/** please explain rationale for this extra indirection **/
 static inline bool BIP102active(bool fSegwitSeasoned)
 {
     return fSegwitSeasoned;
@@ -34,12 +32,6 @@
     return MaxBlockBaseSize(true);
 }
 
-
-=======
-static const unsigned int MAX_BLOCK_SERIALIZED_SIZE = 4000000;
-/** The maximum allowed weight for a block, see BIP 141 (network rule) */
-static const unsigned int MAX_BLOCK_WEIGHT = 4000000;
->>>>>>> 3751912e
 /** The maximum allowed number of signature check operations in a block (network rule) */
 static const uint64_t MAX_BLOCK_BASE_SIGOPS = 20000;
 inline int64_t MaxBlockSigOpsCost(bool fSegwitSeasoned)
@@ -58,7 +50,7 @@
 /** The maximum allowed weight for a block, see BIP 141 (network rule) */
 inline unsigned int MaxBlockWeight(bool fSegwitSeasoned)
 {
-    return (MaxBlockBaseSize(fSegwitSeasoned) * 4 /* WITNESS_SCALE_FACTOR */);
+   return (MaxBlockBaseSize(fSegwitSeasoned) * 4 /* WITNESS_SCALE_FACTOR */);
 }
 
 inline unsigned int MaxBlockWeight()
@@ -79,6 +71,7 @@
 /** The maximum allowed number of transactions per block */
 static const unsigned int MAX_BLOCK_VTX = MAX_BASE_BLOCK_SIZE / MIN_TRANSACTION_BASE_SIZE;
 
+
 /** Coinbase transaction outputs can only be spent after this number of new blocks (network rule) */
 static const int COINBASE_MATURITY = 100;
 
