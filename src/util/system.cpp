--- conflicted
+++ resolved
@@ -589,14 +589,11 @@
     ForceSetArgV(strArg, util::SettingsValue{strValue});
 }
 
-<<<<<<< HEAD
-=======
 void ArgsManager::ForceSetArg(const std::string& arg, const int64_t value)
 {
     ForceSetArg(arg, ToString(value));
 }
 
->>>>>>> 1f5f7db9
 void ArgsManager::ForceSetArgV(const std::string& arg, const util::SettingsValue& value)
 {
     LOCK(cs_args);
