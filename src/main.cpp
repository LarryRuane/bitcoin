// Copyright (c) 2009-2010 Satoshi Nakamoto
// Copyright (c) 2011 The Bitcoin developers
// Distributed under the MIT/X11 software license, see the accompanying
// file license.txt or http://www.opensource.org/licenses/mit-license.php.
#include "headers.h"
#include "checkpoints.h"
#include "db.h"
#include "net.h"
#include "init.h"
#include <boost/filesystem.hpp>
#include <boost/filesystem/fstream.hpp>

using namespace std;
using namespace boost;

//
// Global state
//

CCriticalSection cs_setpwalletRegistered;
set<CWallet*> setpwalletRegistered;

CCriticalSection cs_main;

static map<uint256, CTransaction> mapTransactions;
CCriticalSection cs_mapTransactions;
unsigned int nTransactionsUpdated = 0;
map<COutPoint, CInPoint> mapNextTx;

map<uint256, CBlockIndex*> mapBlockIndex;
uint256 hashGenesisBlock("0x000000000019d6689c085ae165831e934ff763ae46a2a6c172b3f1b60a8ce26f");
static CBigNum bnProofOfWorkLimit(~uint256(0) >> 32);
CBlockIndex* pindexGenesisBlock = NULL;
int nBestHeight = -1;
CBigNum bnBestChainWork = 0;
CBigNum bnBestInvalidWork = 0;
uint256 hashBestChain = 0;
CBlockIndex* pindexBest = NULL;
int64 nTimeBestReceived = 0;

CMedianFilter<int> cPeerBlockCounts(5, 0); // Amount of blocks that other nodes claim to have

map<uint256, CBlock*> mapOrphanBlocks;
multimap<uint256, CBlock*> mapOrphanBlocksByPrev;

map<uint256, CDataStream*> mapOrphanTransactions;
multimap<uint256, CDataStream*> mapOrphanTransactionsByPrev;


double dHashesPerSec;
int64 nHPSTimerStart;

// Settings
int fGenerateBitcoins = false;
int64 nTransactionFee = 0;
int fLimitProcessors = false;
int nLimitProcessors = 1;
int fMinimizeToTray = true;
int fMinimizeOnClose = true;
#if USE_UPNP
int fUseUPnP = true;
#else
int fUseUPnP = false;
#endif


//////////////////////////////////////////////////////////////////////////////
//
// dispatching functions
//

// These functions dispatch to one or all registered wallets


void RegisterWallet(CWallet* pwalletIn)
{
    CRITICAL_BLOCK(cs_setpwalletRegistered)
    {
        setpwalletRegistered.insert(pwalletIn);
    }
}

void UnregisterWallet(CWallet* pwalletIn)
{
    CRITICAL_BLOCK(cs_setpwalletRegistered)
    {
        setpwalletRegistered.erase(pwalletIn);
    }
}

// check whether the passed transaction is from us
bool static IsFromMe(CTransaction& tx)
{
    BOOST_FOREACH(CWallet* pwallet, setpwalletRegistered)
        if (pwallet->IsFromMe(tx))
            return true;
    return false;
}

// get the wallet transaction with the given hash (if it exists)
bool static GetTransaction(const uint256& hashTx, CWalletTx& wtx)
{
    BOOST_FOREACH(CWallet* pwallet, setpwalletRegistered)
        if (pwallet->GetTransaction(hashTx,wtx))
            return true;
    return false;
}

// erases transaction with the given hash from all wallets
void static EraseFromWallets(uint256 hash)
{
    BOOST_FOREACH(CWallet* pwallet, setpwalletRegistered)
        pwallet->EraseFromWallet(hash);
}

// make sure all wallets know about the given transaction, in the given block
void static SyncWithWallets(const CTransaction& tx, const CBlock* pblock = NULL, bool fUpdate = false)
{
    BOOST_FOREACH(CWallet* pwallet, setpwalletRegistered)
        pwallet->AddToWalletIfInvolvingMe(tx, pblock, fUpdate);
}

// notify wallets about a new best chain
void static SetBestChain(const CBlockLocator& loc)
{
    BOOST_FOREACH(CWallet* pwallet, setpwalletRegistered)
        pwallet->SetBestChain(loc);
}

// notify wallets about an updated transaction
void static UpdatedTransaction(const uint256& hashTx)
{
    BOOST_FOREACH(CWallet* pwallet, setpwalletRegistered)
        pwallet->UpdatedTransaction(hashTx);
}

// dump all wallets
void static PrintWallets(const CBlock& block)
{
    BOOST_FOREACH(CWallet* pwallet, setpwalletRegistered)
        pwallet->PrintWallet(block);
}

// notify wallets about an incoming inventory (for request counts)
void static Inventory(const uint256& hash)
{
    BOOST_FOREACH(CWallet* pwallet, setpwalletRegistered)
        pwallet->Inventory(hash);
}

// ask wallets to resend their transactions
void static ResendWalletTransactions()
{
    BOOST_FOREACH(CWallet* pwallet, setpwalletRegistered)
        pwallet->ResendWalletTransactions();
}







//////////////////////////////////////////////////////////////////////////////
//
// mapOrphanTransactions
//

void static AddOrphanTx(const CDataStream& vMsg)
{
    CTransaction tx;
    CDataStream(vMsg) >> tx;
    uint256 hash = tx.GetHash();
    if (mapOrphanTransactions.count(hash))
        return;
    CDataStream* pvMsg = mapOrphanTransactions[hash] = new CDataStream(vMsg);
    BOOST_FOREACH(const CTxIn& txin, tx.vin)
        mapOrphanTransactionsByPrev.insert(make_pair(txin.prevout.hash, pvMsg));
}

void static EraseOrphanTx(uint256 hash)
{
    if (!mapOrphanTransactions.count(hash))
        return;
    const CDataStream* pvMsg = mapOrphanTransactions[hash];
    CTransaction tx;
    CDataStream(*pvMsg) >> tx;
    BOOST_FOREACH(const CTxIn& txin, tx.vin)
    {
        for (multimap<uint256, CDataStream*>::iterator mi = mapOrphanTransactionsByPrev.lower_bound(txin.prevout.hash);
             mi != mapOrphanTransactionsByPrev.upper_bound(txin.prevout.hash);)
        {
            if ((*mi).second == pvMsg)
                mapOrphanTransactionsByPrev.erase(mi++);
            else
                mi++;
        }
    }
    delete pvMsg;
    mapOrphanTransactions.erase(hash);
}








//////////////////////////////////////////////////////////////////////////////
//
// CTransaction and CTxIndex
//

bool CTransaction::ReadFromDisk(CTxDB& txdb, COutPoint prevout, CTxIndex& txindexRet)
{
    SetNull();
    if (!txdb.ReadTxIndex(prevout.hash, txindexRet))
        return false;
    if (!ReadFromDisk(txindexRet.pos))
        return false;
    if (prevout.n >= vout.size())
    {
        SetNull();
        return false;
    }
    return true;
}

bool CTransaction::ReadFromDisk(CTxDB& txdb, COutPoint prevout)
{
    CTxIndex txindex;
    return ReadFromDisk(txdb, prevout, txindex);
}

bool CTransaction::ReadFromDisk(COutPoint prevout)
{
    CTxDB txdb("r");
    CTxIndex txindex;
    return ReadFromDisk(txdb, prevout, txindex);
}



int CMerkleTx::SetMerkleBranch(const CBlock* pblock)
{
    if (fClient)
    {
        if (hashBlock == 0)
            return 0;
    }
    else
    {
        CBlock blockTmp;
        if (pblock == NULL)
        {
            // Load the block this tx is in
            CTxIndex txindex;
            if (!CTxDB("r").ReadTxIndex(GetHash(), txindex))
                return 0;
            if (!blockTmp.ReadFromDisk(txindex.pos.nFile, txindex.pos.nBlockPos))
                return 0;
            pblock = &blockTmp;
        }

        // Update the tx's hashBlock
        hashBlock = pblock->GetHash();

        // Locate the transaction
        for (nIndex = 0; nIndex < pblock->vtx.size(); nIndex++)
            if (pblock->vtx[nIndex] == *(CTransaction*)this)
                break;
        if (nIndex == pblock->vtx.size())
        {
            vMerkleBranch.clear();
            nIndex = -1;
            printf("ERROR: SetMerkleBranch() : couldn't find tx in block\n");
            return 0;
        }

        // Fill in merkle branch
        vMerkleBranch = pblock->GetMerkleBranch(nIndex);
    }

    // Is the tx in a block that's in the main chain
    map<uint256, CBlockIndex*>::iterator mi = mapBlockIndex.find(hashBlock);
    if (mi == mapBlockIndex.end())
        return 0;
    CBlockIndex* pindex = (*mi).second;
    if (!pindex || !pindex->IsInMainChain())
        return 0;

    return pindexBest->nHeight - pindex->nHeight + 1;
}







bool CTransaction::CheckTransaction() const
{
    // Basic checks that don't depend on any context
    if (vin.empty())
        return DoS(10, error("CTransaction::CheckTransaction() : vin empty"));
    if (vout.empty())
        return DoS(10, error("CTransaction::CheckTransaction() : vout empty"));
    // Size limits
    if (::GetSerializeSize(*this, SER_NETWORK) > MAX_BLOCK_SIZE)
        return DoS(100, error("CTransaction::CheckTransaction() : size limits failed"));

    // Check for negative or overflow output values
    int64 nValueOut = 0;
    BOOST_FOREACH(const CTxOut& txout, vout)
    {
        if (txout.nValue < 0)
            return DoS(100, error("CTransaction::CheckTransaction() : txout.nValue negative"));
        if (txout.nValue > MAX_MONEY)
            return DoS(100, error("CTransaction::CheckTransaction() : txout.nValue too high"));
        nValueOut += txout.nValue;
        if (!MoneyRange(nValueOut))
            return DoS(100, error("CTransaction::CheckTransaction() : txout total out of range"));
    }

    // Check for duplicate inputs
    set<COutPoint> vInOutPoints;
    BOOST_FOREACH(const CTxIn& txin, vin)
    {
        if (vInOutPoints.count(txin.prevout))
            return false;
        vInOutPoints.insert(txin.prevout);
    }

    if (IsCoinBase())
    {
        if (vin[0].scriptSig.size() < 2 || vin[0].scriptSig.size() > 100)
            return DoS(100, error("CTransaction::CheckTransaction() : coinbase script size"));
    }
    else
    {
        BOOST_FOREACH(const CTxIn& txin, vin)
            if (txin.prevout.IsNull())
                return DoS(10, error("CTransaction::CheckTransaction() : prevout is null"));
    }

    return true;
}

bool CTransaction::AcceptToMemoryPool(CTxDB& txdb, bool fCheckInputs, bool* pfMissingInputs)
{
    if (pfMissingInputs)
        *pfMissingInputs = false;

    if (!CheckTransaction())
        return error("AcceptToMemoryPool() : CheckTransaction failed");

    // Coinbase is only valid in a block, not as a loose transaction
    if (IsCoinBase())
        return DoS(100, error("AcceptToMemoryPool() : coinbase as individual tx"));

    // To help v0.1.5 clients who would see it as a negative number
    if ((int64)nLockTime > INT_MAX)
        return error("AcceptToMemoryPool() : not accepting nLockTime beyond 2038 yet");

    // Safety limits
    unsigned int nSize = ::GetSerializeSize(*this, SER_NETWORK);
    // Checking ECDSA signatures is a CPU bottleneck, so to avoid denial-of-service
    // attacks disallow transactions with more than one SigOp per 34 bytes.
    // 34 bytes because a TxOut is:
    //   20-byte address + 8 byte bitcoin amount + 5 bytes of ops + 1 byte script length
    if (GetSigOpCount() > nSize / 34 || nSize < 100)
        return error("AcceptToMemoryPool() : transaction with out-of-bounds SigOpCount");

    // Rather not work on nonstandard transactions (unless -testnet)
    if (!fTestNet && !IsStandard())
        return error("AcceptToMemoryPool() : nonstandard transaction type");

    // Do we already have it?
    uint256 hash = GetHash();
    CRITICAL_BLOCK(cs_mapTransactions)
        if (mapTransactions.count(hash))
            return false;
    if (fCheckInputs)
        if (txdb.ContainsTx(hash))
            return false;

    // Check for conflicts with in-memory transactions
    CTransaction* ptxOld = NULL;
    for (int i = 0; i < vin.size(); i++)
    {
        COutPoint outpoint = vin[i].prevout;
        if (mapNextTx.count(outpoint))
        {
            // Disable replacement feature for now
            return false;

            // Allow replacing with a newer version of the same transaction
            if (i != 0)
                return false;
            ptxOld = mapNextTx[outpoint].ptx;
            if (ptxOld->IsFinal())
                return false;
            if (!IsNewerThan(*ptxOld))
                return false;
            for (int i = 0; i < vin.size(); i++)
            {
                COutPoint outpoint = vin[i].prevout;
                if (!mapNextTx.count(outpoint) || mapNextTx[outpoint].ptx != ptxOld)
                    return false;
            }
            break;
        }
    }

    if (fCheckInputs)
    {
        // Check against previous transactions
        map<uint256, CTxIndex> mapUnused;
        int64 nFees = 0;
        bool fInvalid = false;
        if (!ConnectInputs(txdb, mapUnused, CDiskTxPos(1,1,1), pindexBest, nFees, false, false, 0, fInvalid))
        {
            if (fInvalid)
                return error("AcceptToMemoryPool() : FetchInputs found invalid tx %s", hash.ToString().substr(0,10).c_str());
            return error("AcceptToMemoryPool() : ConnectInputs failed %s", hash.ToString().substr(0,10).c_str());
        }

        // Don't accept it if it can't get into a block
        if (nFees < GetMinFee(1000, true, true))
            return error("AcceptToMemoryPool() : not enough fees");

        // Continuously rate-limit free transactions
        // This mitigates 'penny-flooding' -- sending thousands of free transactions just to
        // be annoying or make other's transactions take longer to confirm.
        if (nFees < MIN_RELAY_TX_FEE)
        {
            static CCriticalSection cs;
            static double dFreeCount;
            static int64 nLastTime;
            int64 nNow = GetTime();

            CRITICAL_BLOCK(cs)
            {
                // Use an exponentially decaying ~10-minute window:
                dFreeCount *= pow(1.0 - 1.0/600.0, (double)(nNow - nLastTime));
                nLastTime = nNow;
                // -limitfreerelay unit is thousand-bytes-per-minute
                // At default rate it would take over a month to fill 1GB
                if (dFreeCount > GetArg("-limitfreerelay", 15)*10*1000 && !IsFromMe(*this))
                    return error("AcceptToMemoryPool() : free transaction rejected by rate limiter");
                if (fDebug)
                    printf("Rate limit dFreeCount: %g => %g\n", dFreeCount, dFreeCount+nSize);
                dFreeCount += nSize;
            }
        }
    }

    // Store transaction in memory
    CRITICAL_BLOCK(cs_mapTransactions)
    {
        if (ptxOld)
        {
            printf("AcceptToMemoryPool() : replacing tx %s with new version\n", ptxOld->GetHash().ToString().c_str());
            ptxOld->RemoveFromMemoryPool();
        }
        AddToMemoryPoolUnchecked();
    }

    ///// are we sure this is ok when loading transactions or restoring block txes
    // If updated, erase old tx from wallet
    if (ptxOld)
        EraseFromWallets(ptxOld->GetHash());

    printf("AcceptToMemoryPool(): accepted %s\n", hash.ToString().substr(0,10).c_str());
    return true;
}

bool CTransaction::AcceptToMemoryPool(bool fCheckInputs, bool* pfMissingInputs)
{
    CTxDB txdb("r");
    return AcceptToMemoryPool(txdb, fCheckInputs, pfMissingInputs);
}

bool CTransaction::AddToMemoryPoolUnchecked()
{
    // Add to memory pool without checking anything.  Don't call this directly,
    // call AcceptToMemoryPool to properly check the transaction first.
    CRITICAL_BLOCK(cs_mapTransactions)
    {
        uint256 hash = GetHash();
        mapTransactions[hash] = *this;
        for (int i = 0; i < vin.size(); i++)
            mapNextTx[vin[i].prevout] = CInPoint(&mapTransactions[hash], i);
        nTransactionsUpdated++;
    }
    return true;
}


bool CTransaction::RemoveFromMemoryPool()
{
    // Remove transaction from memory pool
    CRITICAL_BLOCK(cs_mapTransactions)
    {
        BOOST_FOREACH(const CTxIn& txin, vin)
            mapNextTx.erase(txin.prevout);
        mapTransactions.erase(GetHash());
        nTransactionsUpdated++;
    }
    return true;
}






int CMerkleTx::GetDepthInMainChain(int& nHeightRet) const
{
    if (hashBlock == 0 || nIndex == -1)
        return 0;

    // Find the block it claims to be in
    map<uint256, CBlockIndex*>::iterator mi = mapBlockIndex.find(hashBlock);
    if (mi == mapBlockIndex.end())
        return 0;
    CBlockIndex* pindex = (*mi).second;
    if (!pindex || !pindex->IsInMainChain())
        return 0;

    // Make sure the merkle branch connects to this block
    if (!fMerkleVerified)
    {
        if (CBlock::CheckMerkleBranch(GetHash(), vMerkleBranch, nIndex) != pindex->hashMerkleRoot)
            return 0;
        fMerkleVerified = true;
    }

    nHeightRet = pindex->nHeight;
    return pindexBest->nHeight - pindex->nHeight + 1;
}


int CMerkleTx::GetBlocksToMaturity() const
{
    if (!IsCoinBase())
        return 0;
    return max(0, (COINBASE_MATURITY+20) - GetDepthInMainChain());
}


bool CMerkleTx::AcceptToMemoryPool(CTxDB& txdb, bool fCheckInputs)
{
    if (fClient)
    {
        if (!IsInMainChain() && !ClientConnectInputs())
            return false;
        return CTransaction::AcceptToMemoryPool(txdb, false);
    }
    else
    {
        return CTransaction::AcceptToMemoryPool(txdb, fCheckInputs);
    }
}

bool CMerkleTx::AcceptToMemoryPool()
{
    CTxDB txdb("r");
    return AcceptToMemoryPool(txdb);
}



bool CWalletTx::AcceptWalletTransaction(CTxDB& txdb, bool fCheckInputs)
{
    CRITICAL_BLOCK(cs_mapTransactions)
    {
        // Add previous supporting transactions first
        BOOST_FOREACH(CMerkleTx& tx, vtxPrev)
        {
            if (!tx.IsCoinBase())
            {
                uint256 hash = tx.GetHash();
                if (!mapTransactions.count(hash) && !txdb.ContainsTx(hash))
                    tx.AcceptToMemoryPool(txdb, fCheckInputs);
            }
        }
        return AcceptToMemoryPool(txdb, fCheckInputs);
    }
    return false;
}

bool CWalletTx::AcceptWalletTransaction() 
{
    CTxDB txdb("r");
    return AcceptWalletTransaction(txdb);
}

int CTxIndex::GetDepthInMainChain() const
{
    // Read block header
    CBlock block;
    if (!block.ReadFromDisk(pos.nFile, pos.nBlockPos, false))
        return 0;
    // Find the block in the index
    map<uint256, CBlockIndex*>::iterator mi = mapBlockIndex.find(block.GetHash());
    if (mi == mapBlockIndex.end())
        return 0;
    CBlockIndex* pindex = (*mi).second;
    if (!pindex || !pindex->IsInMainChain())
        return 0;
    return 1 + nBestHeight - pindex->nHeight;
}










//////////////////////////////////////////////////////////////////////////////
//
// CBlock and CBlockIndex
//

bool CBlock::ReadFromDisk(const CBlockIndex* pindex, bool fReadTransactions)
{
    if (!fReadTransactions)
    {
        *this = pindex->GetBlockHeader();
        return true;
    }
    if (!ReadFromDisk(pindex->nFile, pindex->nBlockPos, fReadTransactions))
        return false;
    if (GetHash() != pindex->GetBlockHash())
        return error("CBlock::ReadFromDisk() : GetHash() doesn't match index");
    return true;
}

uint256 static GetOrphanRoot(const CBlock* pblock)
{
    // Work back to the first block in the orphan chain
    while (mapOrphanBlocks.count(pblock->hashPrevBlock))
        pblock = mapOrphanBlocks[pblock->hashPrevBlock];
    return pblock->GetHash();
}

int64 static GetBlockValue(int nHeight, int64 nFees)
{
    int64 nSubsidy = 50 * COIN;

    // Subsidy is cut in half every 4 years
    nSubsidy >>= (nHeight / 210000);

    return nSubsidy + nFees;
}

static const int64 nTargetTimespan = 14 * 24 * 60 * 60; // two weeks
static const int64 nTargetSpacing = 10 * 60;
static const int64 nInterval = nTargetTimespan / nTargetSpacing;

//
// minimum amount of work that could possibly be required nTime after
// minimum work required was nBase
//
unsigned int ComputeMinWork(unsigned int nBase, int64 nTime)
{
    // Testnet has min-difficulty blocks
    // after nTargetSpacing*2 time between blocks:
    if (fTestNet && nTime > nTargetSpacing*2)
        return bnProofOfWorkLimit.GetCompact();

    CBigNum bnResult;
    bnResult.SetCompact(nBase);
    while (nTime > 0 && bnResult < bnProofOfWorkLimit)
    {
        // Maximum 400% adjustment...
        bnResult *= 4;
        // ... in best-case exactly 4-times-normal target time
        nTime -= nTargetTimespan*4;
    }
    if (bnResult > bnProofOfWorkLimit)
        bnResult = bnProofOfWorkLimit;
    return bnResult.GetCompact();
}

unsigned int static GetNextWorkRequired(const CBlockIndex* pindexLast, const CBlock *pblock)
{
    unsigned int nProofOfWorkLimit = bnProofOfWorkLimit.GetCompact();

    // Genesis block
    if (pindexLast == NULL)
        return nProofOfWorkLimit;

    // Only change once per interval
    if ((pindexLast->nHeight+1) % nInterval != 0)
    {
        // Special rules for testnet after 15 Feb 2012:
        if (fTestNet && pblock->nTime > 1329264000)
        {
            // If the new block's timestamp is more than 2* 10 minutes
            // then allow mining of a min-difficulty block.
            if (pblock->nTime - pindexLast->nTime > nTargetSpacing*2)
                return nProofOfWorkLimit;
            else
            {
                // Return the last non-special-min-difficulty-rules-block
                const CBlockIndex* pindex = pindexLast;
                while (pindex->pprev && pindex->nHeight % nInterval != 0 && pindex->nBits == nProofOfWorkLimit)
                    pindex = pindex->pprev;
                return pindex->nBits;
            }
        }

        return pindexLast->nBits;
    }

    // Go back by what we want to be 14 days worth of blocks
    const CBlockIndex* pindexFirst = pindexLast;
    for (int i = 0; pindexFirst && i < nInterval-1; i++)
        pindexFirst = pindexFirst->pprev;
    assert(pindexFirst);

    // Limit adjustment step
    int64 nActualTimespan = pindexLast->GetBlockTime() - pindexFirst->GetBlockTime();
    printf("  nActualTimespan = %"PRI64d"  before bounds\n", nActualTimespan);
    if (nActualTimespan < nTargetTimespan/4)
        nActualTimespan = nTargetTimespan/4;
    if (nActualTimespan > nTargetTimespan*4)
        nActualTimespan = nTargetTimespan*4;

    // Retarget
    CBigNum bnNew;
    bnNew.SetCompact(pindexLast->nBits);
    bnNew *= nActualTimespan;
    bnNew /= nTargetTimespan;

    if (bnNew > bnProofOfWorkLimit)
        bnNew = bnProofOfWorkLimit;

    /// debug print
    printf("GetNextWorkRequired RETARGET\n");
    printf("nTargetTimespan = %"PRI64d"    nActualTimespan = %"PRI64d"\n", nTargetTimespan, nActualTimespan);
    printf("Before: %08x  %s\n", pindexLast->nBits, CBigNum().SetCompact(pindexLast->nBits).getuint256().ToString().c_str());
    printf("After:  %08x  %s\n", bnNew.GetCompact(), bnNew.getuint256().ToString().c_str());

    return bnNew.GetCompact();
}

bool CheckProofOfWork(uint256 hash, unsigned int nBits)
{
    CBigNum bnTarget;
    bnTarget.SetCompact(nBits);

    // Check range
    if (bnTarget <= 0 || bnTarget > bnProofOfWorkLimit)
        return error("CheckProofOfWork() : nBits below minimum work");

    // Check proof of work matches claimed amount
    if (hash > bnTarget.getuint256())
        return error("CheckProofOfWork() : hash doesn't match nBits");

    return true;
}

// Return maximum amount of blocks that other nodes claim to have
int GetNumBlocksOfPeers()
{
    return std::max(cPeerBlockCounts.median(), Checkpoints::GetTotalBlocksEstimate());
}

bool IsInitialBlockDownload()
{
    if (pindexBest == NULL || nBestHeight < Checkpoints::GetTotalBlocksEstimate())
        return true;
    static int64 nLastUpdate;
    static CBlockIndex* pindexLastBest;
    if (pindexBest != pindexLastBest)
    {
        pindexLastBest = pindexBest;
        nLastUpdate = GetTime();
    }
    return (GetTime() - nLastUpdate < 10 &&
            pindexBest->GetBlockTime() < GetTime() - 24 * 60 * 60);
}

void static InvalidChainFound(CBlockIndex* pindexNew)
{
    if (pindexNew->bnChainWork > bnBestInvalidWork)
    {
        bnBestInvalidWork = pindexNew->bnChainWork;
        CTxDB().WriteBestInvalidWork(bnBestInvalidWork);
        MainFrameRepaint();
    }
    printf("InvalidChainFound: invalid block=%s  height=%d  work=%s\n", pindexNew->GetBlockHash().ToString().substr(0,20).c_str(), pindexNew->nHeight, pindexNew->bnChainWork.ToString().c_str());
    printf("InvalidChainFound:  current best=%s  height=%d  work=%s\n", hashBestChain.ToString().substr(0,20).c_str(), nBestHeight, bnBestChainWork.ToString().c_str());
    if (pindexBest && bnBestInvalidWork > bnBestChainWork + pindexBest->GetBlockWork() * 6)
        printf("InvalidChainFound: WARNING: Displayed transactions may not be correct!  You may need to upgrade, or other nodes may need to upgrade.\n");
}











bool CTransaction::DisconnectInputs(CTxDB& txdb)
{
    // Relinquish previous transactions' spent pointers
    if (!IsCoinBase())
    {
        BOOST_FOREACH(const CTxIn& txin, vin)
        {
            COutPoint prevout = txin.prevout;

            // Get prev txindex from disk
            CTxIndex txindex;
            if (!txdb.ReadTxIndex(prevout.hash, txindex))
                return error("DisconnectInputs() : ReadTxIndex failed");

            if (prevout.n >= txindex.vSpent.size())
                return error("DisconnectInputs() : prevout.n out of range");

            // Mark outpoint as not spent
            txindex.vSpent[prevout.n].SetNull();

            // Write back
            if (!txdb.UpdateTxIndex(prevout.hash, txindex))
                return error("DisconnectInputs() : UpdateTxIndex failed");
        }
    }

    // Remove transaction from index
    if (!txdb.EraseTxIndex(*this))
        return error("DisconnectInputs() : EraseTxPos failed");

    return true;
}


bool CTransaction::ConnectInputs(CTxDB& txdb, map<uint256, CTxIndex>& mapTestPool, CDiskTxPos posThisTx,
                                 CBlockIndex* pindexBlock, int64& nFees, bool fBlock, bool fMiner, int64 nMinFee,
                                 bool& fInvalid)
{
    // FetchInputs can return false either because we just haven't seen some inputs
    // (in which case the transaction should be stored as an orphan)
    // or because the transaction is malformed (in which case the transaction should
    // be dropped).  If tx is definitely invalid, fInvalid will be set to true.
    fInvalid = false;

    // Take over previous transactions' spent pointers
    // fBlock is true when this is called from AcceptBlock when a new best-block is added to the blockchain
    // fMiner is true when called from the internal bitcoin miner
    // ... both are false when called from CTransaction::AcceptToMemoryPool
    if (!IsCoinBase())
    {
        int64 nValueIn = 0;
        for (int i = 0; i < vin.size(); i++)
        {
            COutPoint prevout = vin[i].prevout;

            // Read txindex
            CTxIndex txindex;
            bool fFound = true;
            if ((fBlock || fMiner) && mapTestPool.count(prevout.hash))
            {
                // Get txindex from current proposed changes
                txindex = mapTestPool[prevout.hash];
            }
            else
            {
                // Read txindex from txdb
                fFound = txdb.ReadTxIndex(prevout.hash, txindex);
            }
            if (!fFound && (fBlock || fMiner))
                return fMiner ? false : error("ConnectInputs() : %s prev tx %s index entry not found", GetHash().ToString().substr(0,10).c_str(),  prevout.hash.ToString().substr(0,10).c_str());

            // Read txPrev
            CTransaction txPrev;
            if (!fFound || txindex.pos == CDiskTxPos(1,1,1))
            {
                // Get prev tx from single transactions in memory
                CRITICAL_BLOCK(cs_mapTransactions)
                {
                    if (!mapTransactions.count(prevout.hash))
                        return error("ConnectInputs() : %s mapTransactions prev not found %s", GetHash().ToString().substr(0,10).c_str(),  prevout.hash.ToString().substr(0,10).c_str());
                    txPrev = mapTransactions[prevout.hash];
                }
                if (!fFound)
                    txindex.vSpent.resize(txPrev.vout.size());
            }
            else
            {
                // Get prev tx from disk
                if (!txPrev.ReadFromDisk(txindex.pos))
                    return error("ConnectInputs() : %s ReadFromDisk prev tx %s failed", GetHash().ToString().substr(0,10).c_str(),  prevout.hash.ToString().substr(0,10).c_str());
            }

            if (prevout.n >= txPrev.vout.size() || prevout.n >= txindex.vSpent.size())
<<<<<<< HEAD
                return DoS(100, error("ConnectInputs() : %s prevout.n out of range %d %d %d prev tx %s\n%s", GetHash().ToString().substr(0,10).c_str(), prevout.n, txPrev.vout.size(), txindex.vSpent.size(), prevout.hash.ToString().substr(0,10).c_str(), txPrev.ToString().c_str()));
=======
            {
                // Revisit this if/when transaction replacement is implemented and allows
                // adding inputs:
                fInvalid = true;
                return error("ConnectInputs() : %s prevout.n out of range %d %d %d prev tx %s\n%s", GetHash().ToString().substr(0,10).c_str(), prevout.n, txPrev.vout.size(), txindex.vSpent.size(), prevout.hash.ToString().substr(0,10).c_str(), txPrev.ToString().c_str());
            }
>>>>>>> c11e2b86

            // If prev is coinbase, check that it's matured
            if (txPrev.IsCoinBase())
                for (CBlockIndex* pindex = pindexBlock; pindex && pindexBlock->nHeight - pindex->nHeight < COINBASE_MATURITY; pindex = pindex->pprev)
                    if (pindex->nBlockPos == txindex.pos.nBlockPos && pindex->nFile == txindex.pos.nFile)
                        return error("ConnectInputs() : tried to spend coinbase at depth %d", pindexBlock->nHeight - pindex->nHeight);

            // Skip ECDSA signature verification when connecting blocks (fBlock=true)
            // before the last blockchain checkpoint. This is safe because block merkle hashes are
            // still computed and checked, and any change will be caught at the next checkpoint.
            if (!(fBlock && (nBestHeight < Checkpoints::GetTotalBlocksEstimate())))
                // Verify signature
                if (!VerifySignature(txPrev, *this, i))
                    return DoS(100,error("ConnectInputs() : %s VerifySignature failed", GetHash().ToString().substr(0,10).c_str()));

            // Check for conflicts (double-spend)
            // This doesn't trigger the DoS code on purpose; if it did, it would make it easier
            // for an attacker to attempt to split the network.
            if (!txindex.vSpent[prevout.n].IsNull())
                return fMiner ? false : error("ConnectInputs() : %s prev tx already used at %s", GetHash().ToString().substr(0,10).c_str(), txindex.vSpent[prevout.n].ToString().c_str());

            // Check for negative or overflow input values
            nValueIn += txPrev.vout[prevout.n].nValue;
            if (!MoneyRange(txPrev.vout[prevout.n].nValue) || !MoneyRange(nValueIn))
                return DoS(100, error("ConnectInputs() : txin values out of range"));

            // Mark outpoints as spent
            txindex.vSpent[prevout.n] = posThisTx;

            // Write back
            if (fBlock || fMiner)
            {
                mapTestPool[prevout.hash] = txindex;
            }
        }

        if (nValueIn < GetValueOut())
            return DoS(100, error("ConnectInputs() : %s value in < value out", GetHash().ToString().substr(0,10).c_str()));

        // Tally transaction fees
        int64 nTxFee = nValueIn - GetValueOut();
        if (nTxFee < 0)
            return DoS(100, error("ConnectInputs() : %s nTxFee < 0", GetHash().ToString().substr(0,10).c_str()));
        if (nTxFee < nMinFee)
            return false;
        nFees += nTxFee;
        if (!MoneyRange(nFees))
            return DoS(100, error("ConnectInputs() : nFees out of range"));
    }

    if (fBlock)
    {
        // Add transaction to changes
        mapTestPool[GetHash()] = CTxIndex(posThisTx, vout.size());
    }
    else if (fMiner)
    {
        // Add transaction to test pool
        mapTestPool[GetHash()] = CTxIndex(CDiskTxPos(1,1,1), vout.size());
    }

    return true;
}


bool CTransaction::ClientConnectInputs()
{
    if (IsCoinBase())
        return false;

    // Take over previous transactions' spent pointers
    CRITICAL_BLOCK(cs_mapTransactions)
    {
        int64 nValueIn = 0;
        for (int i = 0; i < vin.size(); i++)
        {
            // Get prev tx from single transactions in memory
            COutPoint prevout = vin[i].prevout;
            if (!mapTransactions.count(prevout.hash))
                return false;
            CTransaction& txPrev = mapTransactions[prevout.hash];

            if (prevout.n >= txPrev.vout.size())
                return false;

            // Verify signature
            if (!VerifySignature(txPrev, *this, i))
                return error("ConnectInputs() : VerifySignature failed");

            ///// this is redundant with the mapNextTx stuff, not sure which I want to get rid of
            ///// this has to go away now that posNext is gone
            // // Check for conflicts
            // if (!txPrev.vout[prevout.n].posNext.IsNull())
            //     return error("ConnectInputs() : prev tx already used");
            //
            // // Flag outpoints as used
            // txPrev.vout[prevout.n].posNext = posThisTx;

            nValueIn += txPrev.vout[prevout.n].nValue;

            if (!MoneyRange(txPrev.vout[prevout.n].nValue) || !MoneyRange(nValueIn))
                return error("ClientConnectInputs() : txin values out of range");
        }
        if (GetValueOut() > nValueIn)
            return false;
    }

    return true;
}




bool CBlock::DisconnectBlock(CTxDB& txdb, CBlockIndex* pindex)
{
    // Disconnect in reverse order
    for (int i = vtx.size()-1; i >= 0; i--)
        if (!vtx[i].DisconnectInputs(txdb))
            return false;

    // Update block index on disk without changing it in memory.
    // The memory index structure will be changed after the db commits.
    if (pindex->pprev)
    {
        CDiskBlockIndex blockindexPrev(pindex->pprev);
        blockindexPrev.hashNext = 0;
        if (!txdb.WriteBlockIndex(blockindexPrev))
            return error("DisconnectBlock() : WriteBlockIndex failed");
    }

    return true;
}

bool CBlock::ConnectBlock(CTxDB& txdb, CBlockIndex* pindex)
{
    // Check it again in case a previous version let a bad block in
    if (!CheckBlock())
        return false;

    //// issue here: it doesn't know the version
    unsigned int nTxPos = pindex->nBlockPos + ::GetSerializeSize(CBlock(), SER_DISK) - 1 + GetSizeOfCompactSize(vtx.size());

    map<uint256, CTxIndex> mapQueuedChanges;
    int64 nFees = 0;
    BOOST_FOREACH(CTransaction& tx, vtx)
    {
        CDiskTxPos posThisTx(pindex->nFile, pindex->nBlockPos, nTxPos);
        nTxPos += ::GetSerializeSize(tx, SER_DISK);

        bool fInvalid;
        if (!tx.ConnectInputs(txdb, mapQueuedChanges, posThisTx, pindex, nFees, true, false, 0, fInvalid))
            return false;
    }
    // Write queued txindex changes
    for (map<uint256, CTxIndex>::iterator mi = mapQueuedChanges.begin(); mi != mapQueuedChanges.end(); ++mi)
    {
        if (!txdb.UpdateTxIndex((*mi).first, (*mi).second))
            return error("ConnectBlock() : UpdateTxIndex failed");
    }

    if (vtx[0].GetValueOut() > GetBlockValue(pindex->nHeight, nFees))
        return false;

    // Update block index on disk without changing it in memory.
    // The memory index structure will be changed after the db commits.
    if (pindex->pprev)
    {
        CDiskBlockIndex blockindexPrev(pindex->pprev);
        blockindexPrev.hashNext = pindex->GetBlockHash();
        if (!txdb.WriteBlockIndex(blockindexPrev))
            return error("ConnectBlock() : WriteBlockIndex failed");
    }

    // Watch for transactions paying to me
    BOOST_FOREACH(CTransaction& tx, vtx)
        SyncWithWallets(tx, this, true);

    return true;
}

bool static Reorganize(CTxDB& txdb, CBlockIndex* pindexNew)
{
    printf("REORGANIZE\n");

    // Find the fork
    CBlockIndex* pfork = pindexBest;
    CBlockIndex* plonger = pindexNew;
    while (pfork != plonger)
    {
        while (plonger->nHeight > pfork->nHeight)
            if (!(plonger = plonger->pprev))
                return error("Reorganize() : plonger->pprev is null");
        if (pfork == plonger)
            break;
        if (!(pfork = pfork->pprev))
            return error("Reorganize() : pfork->pprev is null");
    }

    // List of what to disconnect
    vector<CBlockIndex*> vDisconnect;
    for (CBlockIndex* pindex = pindexBest; pindex != pfork; pindex = pindex->pprev)
        vDisconnect.push_back(pindex);

    // List of what to connect
    vector<CBlockIndex*> vConnect;
    for (CBlockIndex* pindex = pindexNew; pindex != pfork; pindex = pindex->pprev)
        vConnect.push_back(pindex);
    reverse(vConnect.begin(), vConnect.end());

    // Disconnect shorter branch
    vector<CTransaction> vResurrect;
    BOOST_FOREACH(CBlockIndex* pindex, vDisconnect)
    {
        CBlock block;
        if (!block.ReadFromDisk(pindex))
            return error("Reorganize() : ReadFromDisk for disconnect failed");
        if (!block.DisconnectBlock(txdb, pindex))
            return error("Reorganize() : DisconnectBlock failed");

        // Queue memory transactions to resurrect
        BOOST_FOREACH(const CTransaction& tx, block.vtx)
            if (!tx.IsCoinBase())
                vResurrect.push_back(tx);
    }

    // Connect longer branch
    vector<CTransaction> vDelete;
    for (int i = 0; i < vConnect.size(); i++)
    {
        CBlockIndex* pindex = vConnect[i];
        CBlock block;
        if (!block.ReadFromDisk(pindex))
            return error("Reorganize() : ReadFromDisk for connect failed");
        if (!block.ConnectBlock(txdb, pindex))
        {
            // Invalid block
            txdb.TxnAbort();
            return error("Reorganize() : ConnectBlock failed");
        }

        // Queue memory transactions to delete
        BOOST_FOREACH(const CTransaction& tx, block.vtx)
            vDelete.push_back(tx);
    }
    if (!txdb.WriteHashBestChain(pindexNew->GetBlockHash()))
        return error("Reorganize() : WriteHashBestChain failed");

    // Make sure it's successfully written to disk before changing memory structure
    if (!txdb.TxnCommit())
        return error("Reorganize() : TxnCommit failed");

    // Disconnect shorter branch
    BOOST_FOREACH(CBlockIndex* pindex, vDisconnect)
        if (pindex->pprev)
            pindex->pprev->pnext = NULL;

    // Connect longer branch
    BOOST_FOREACH(CBlockIndex* pindex, vConnect)
        if (pindex->pprev)
            pindex->pprev->pnext = pindex;

    // Resurrect memory transactions that were in the disconnected branch
    BOOST_FOREACH(CTransaction& tx, vResurrect)
        tx.AcceptToMemoryPool(txdb, false);

    // Delete redundant memory transactions that are in the connected branch
    BOOST_FOREACH(CTransaction& tx, vDelete)
        tx.RemoveFromMemoryPool();

    return true;
}


bool CBlock::SetBestChain(CTxDB& txdb, CBlockIndex* pindexNew)
{
    uint256 hash = GetHash();

    txdb.TxnBegin();
    if (pindexGenesisBlock == NULL && hash == hashGenesisBlock)
    {
        txdb.WriteHashBestChain(hash);
        if (!txdb.TxnCommit())
            return error("SetBestChain() : TxnCommit failed");
        pindexGenesisBlock = pindexNew;
    }
    else if (hashPrevBlock == hashBestChain)
    {
        // Adding to current best branch
        if (!ConnectBlock(txdb, pindexNew) || !txdb.WriteHashBestChain(hash))
        {
            txdb.TxnAbort();
            InvalidChainFound(pindexNew);
            return error("SetBestChain() : ConnectBlock failed");
        }
        if (!txdb.TxnCommit())
            return error("SetBestChain() : TxnCommit failed");

        // Add to current best branch
        pindexNew->pprev->pnext = pindexNew;

        // Delete redundant memory transactions
        BOOST_FOREACH(CTransaction& tx, vtx)
            tx.RemoveFromMemoryPool();
    }
    else
    {
        // New best branch
        if (!Reorganize(txdb, pindexNew))
        {
            txdb.TxnAbort();
            InvalidChainFound(pindexNew);
            return error("SetBestChain() : Reorganize failed");
        }
    }

    // Update best block in wallet (so we can detect restored wallets)
    if (!IsInitialBlockDownload())
    {
        const CBlockLocator locator(pindexNew);
        ::SetBestChain(locator);
    }

    // New best block
    hashBestChain = hash;
    pindexBest = pindexNew;
    nBestHeight = pindexBest->nHeight;
    bnBestChainWork = pindexNew->bnChainWork;
    nTimeBestReceived = GetTime();
    nTransactionsUpdated++;
    printf("SetBestChain: new best=%s  height=%d  work=%s\n", hashBestChain.ToString().substr(0,20).c_str(), nBestHeight, bnBestChainWork.ToString().c_str());

    return true;
}


bool CBlock::AddToBlockIndex(unsigned int nFile, unsigned int nBlockPos)
{
    // Check for duplicate
    uint256 hash = GetHash();
    if (mapBlockIndex.count(hash))
        return error("AddToBlockIndex() : %s already exists", hash.ToString().substr(0,20).c_str());

    // Construct new block index object
    CBlockIndex* pindexNew = new CBlockIndex(nFile, nBlockPos, *this);
    if (!pindexNew)
        return error("AddToBlockIndex() : new CBlockIndex failed");
    map<uint256, CBlockIndex*>::iterator mi = mapBlockIndex.insert(make_pair(hash, pindexNew)).first;
    pindexNew->phashBlock = &((*mi).first);
    map<uint256, CBlockIndex*>::iterator miPrev = mapBlockIndex.find(hashPrevBlock);
    if (miPrev != mapBlockIndex.end())
    {
        pindexNew->pprev = (*miPrev).second;
        pindexNew->nHeight = pindexNew->pprev->nHeight + 1;
    }
    pindexNew->bnChainWork = (pindexNew->pprev ? pindexNew->pprev->bnChainWork : 0) + pindexNew->GetBlockWork();

    CTxDB txdb;
    txdb.TxnBegin();
    txdb.WriteBlockIndex(CDiskBlockIndex(pindexNew));
    if (!txdb.TxnCommit())
        return false;

    // New best
    if (pindexNew->bnChainWork > bnBestChainWork)
        if (!SetBestChain(txdb, pindexNew))
            return false;

    txdb.Close();

    if (pindexNew == pindexBest)
    {
        // Notify UI to display prev block's coinbase if it was ours
        static uint256 hashPrevBestCoinBase;
        UpdatedTransaction(hashPrevBestCoinBase);
        hashPrevBestCoinBase = vtx[0].GetHash();
    }

    MainFrameRepaint();
    return true;
}




bool CBlock::CheckBlock() const
{
    // These are checks that are independent of context
    // that can be verified before saving an orphan block.

    // Size limits
    if (vtx.empty() || vtx.size() > MAX_BLOCK_SIZE || ::GetSerializeSize(*this, SER_NETWORK) > MAX_BLOCK_SIZE)
        return DoS(100, error("CheckBlock() : size limits failed"));

    // Check proof of work matches claimed amount
    if (!CheckProofOfWork(GetHash(), nBits))
        return DoS(50, error("CheckBlock() : proof of work failed"));

    // Check timestamp
    if (GetBlockTime() > GetAdjustedTime() + 2 * 60 * 60)
        return error("CheckBlock() : block timestamp too far in the future");

    // First transaction must be coinbase, the rest must not be
    if (vtx.empty() || !vtx[0].IsCoinBase())
        return DoS(100, error("CheckBlock() : first tx is not coinbase"));
    for (int i = 1; i < vtx.size(); i++)
        if (vtx[i].IsCoinBase())
            return DoS(100, error("CheckBlock() : more than one coinbase"));

    // Check transactions
    BOOST_FOREACH(const CTransaction& tx, vtx)
        if (!tx.CheckTransaction())
            return DoS(tx.nDoS, error("CheckBlock() : CheckTransaction failed"));

    // Check that it's not full of nonstandard transactions
    if (GetSigOpCount() > MAX_BLOCK_SIGOPS)
        return DoS(100, error("CheckBlock() : out-of-bounds SigOpCount"));

    // Check merkleroot
    if (hashMerkleRoot != BuildMerkleTree())
        return DoS(100, error("CheckBlock() : hashMerkleRoot mismatch"));

    return true;
}

bool CBlock::AcceptBlock()
{
    // Check for duplicate
    uint256 hash = GetHash();
    if (mapBlockIndex.count(hash))
        return error("AcceptBlock() : block already in mapBlockIndex");

    // Get prev block index
    map<uint256, CBlockIndex*>::iterator mi = mapBlockIndex.find(hashPrevBlock);
    if (mi == mapBlockIndex.end())
        return DoS(10, error("AcceptBlock() : prev block not found"));
    CBlockIndex* pindexPrev = (*mi).second;
    int nHeight = pindexPrev->nHeight+1;

    // Check proof of work
<<<<<<< HEAD
    if (nBits != GetNextWorkRequired(pindexPrev))
        return DoS(100, error("AcceptBlock() : incorrect proof of work"));
=======
    if (nBits != GetNextWorkRequired(pindexPrev, this))
        return error("AcceptBlock() : incorrect proof of work");
>>>>>>> c11e2b86

    // Check timestamp against prev
    if (GetBlockTime() <= pindexPrev->GetMedianTimePast())
        return error("AcceptBlock() : block's timestamp is too early");

    // Check that all transactions are finalized
    BOOST_FOREACH(const CTransaction& tx, vtx)
        if (!tx.IsFinal(nHeight, GetBlockTime()))
            return DoS(10, error("AcceptBlock() : contains a non-final transaction"));

    // Check that the block chain matches the known block chain up to a checkpoint
    if (!Checkpoints::CheckBlock(nHeight, hash))
        return DoS(100, error("AcceptBlock() : rejected by checkpoint lockin at %d", nHeight));

    // Write block to history file
    if (!CheckDiskSpace(::GetSerializeSize(*this, SER_DISK)))
        return error("AcceptBlock() : out of disk space");
    unsigned int nFile = -1;
    unsigned int nBlockPos = 0;
    if (!WriteToDisk(nFile, nBlockPos))
        return error("AcceptBlock() : WriteToDisk failed");
    if (!AddToBlockIndex(nFile, nBlockPos))
        return error("AcceptBlock() : AddToBlockIndex failed");

    // Relay inventory, but don't relay old inventory during initial block download
    if (hashBestChain == hash)
        CRITICAL_BLOCK(cs_vNodes)
            BOOST_FOREACH(CNode* pnode, vNodes)
                if (nBestHeight > (pnode->nStartingHeight != -1 ? pnode->nStartingHeight - 2000 : 140700))
                    pnode->PushInventory(CInv(MSG_BLOCK, hash));

    return true;
}

bool ProcessBlock(CNode* pfrom, CBlock* pblock)
{
    // Check for duplicate
    uint256 hash = pblock->GetHash();
    if (mapBlockIndex.count(hash))
        return error("ProcessBlock() : already have block %d %s", mapBlockIndex[hash]->nHeight, hash.ToString().substr(0,20).c_str());
    if (mapOrphanBlocks.count(hash))
        return error("ProcessBlock() : already have block (orphan) %s", hash.ToString().substr(0,20).c_str());

    // Preliminary checks
    if (!pblock->CheckBlock())
        return error("ProcessBlock() : CheckBlock FAILED");

    CBlockIndex* pcheckpoint = Checkpoints::GetLastCheckpoint(mapBlockIndex);
    if (pcheckpoint && pblock->hashPrevBlock != hashBestChain)
    {
        // Extra checks to prevent "fill up memory by spamming with bogus blocks"
        int64 deltaTime = pblock->GetBlockTime() - pcheckpoint->nTime;
        if (deltaTime < 0)
        {
            pfrom->Misbehaving(100);
            return error("ProcessBlock() : block with timestamp before last checkpoint");
        }
        CBigNum bnNewBlock;
        bnNewBlock.SetCompact(pblock->nBits);
        CBigNum bnRequired;
        bnRequired.SetCompact(ComputeMinWork(pcheckpoint->nBits, deltaTime));
        if (bnNewBlock > bnRequired)
        {
            pfrom->Misbehaving(100);
            return error("ProcessBlock() : block with too little proof-of-work");
        }
    }


    // If don't already have its previous block, shunt it off to holding area until we get it
    if (!mapBlockIndex.count(pblock->hashPrevBlock))
    {
        printf("ProcessBlock: ORPHAN BLOCK, prev=%s\n", pblock->hashPrevBlock.ToString().substr(0,20).c_str());
        CBlock* pblock2 = new CBlock(*pblock);
        mapOrphanBlocks.insert(make_pair(hash, pblock2));
        mapOrphanBlocksByPrev.insert(make_pair(pblock2->hashPrevBlock, pblock2));

        // Ask this guy to fill in what we're missing
        if (pfrom)
            pfrom->PushGetBlocks(pindexBest, GetOrphanRoot(pblock2));
        return true;
    }

    // Store to disk
    if (!pblock->AcceptBlock())
        return error("ProcessBlock() : AcceptBlock FAILED");

    // Recursively process any orphan blocks that depended on this one
    vector<uint256> vWorkQueue;
    vWorkQueue.push_back(hash);
    for (int i = 0; i < vWorkQueue.size(); i++)
    {
        uint256 hashPrev = vWorkQueue[i];
        for (multimap<uint256, CBlock*>::iterator mi = mapOrphanBlocksByPrev.lower_bound(hashPrev);
             mi != mapOrphanBlocksByPrev.upper_bound(hashPrev);
             ++mi)
        {
            CBlock* pblockOrphan = (*mi).second;
            if (pblockOrphan->AcceptBlock())
                vWorkQueue.push_back(pblockOrphan->GetHash());
            mapOrphanBlocks.erase(pblockOrphan->GetHash());
            delete pblockOrphan;
        }
        mapOrphanBlocksByPrev.erase(hashPrev);
    }

    printf("ProcessBlock: ACCEPTED\n");
    return true;
}








bool CheckDiskSpace(uint64 nAdditionalBytes)
{
    uint64 nFreeBytesAvailable = filesystem::space(GetDataDir()).available;

    // Check for 15MB because database could create another 10MB log file at any time
    if (nFreeBytesAvailable < (uint64)15000000 + nAdditionalBytes)
    {
        fShutdown = true;
        string strMessage = _("Warning: Disk space is low  ");
        strMiscWarning = strMessage;
        printf("*** %s\n", strMessage.c_str());
        ThreadSafeMessageBox(strMessage, "Bitcoin", wxOK | wxICON_EXCLAMATION);
        CreateThread(Shutdown, NULL);
        return false;
    }
    return true;
}

FILE* OpenBlockFile(unsigned int nFile, unsigned int nBlockPos, const char* pszMode)
{
    if (nFile == -1)
        return NULL;
    FILE* file = fopen(strprintf("%s/blk%04d.dat", GetDataDir().c_str(), nFile).c_str(), pszMode);
    if (!file)
        return NULL;
    if (nBlockPos != 0 && !strchr(pszMode, 'a') && !strchr(pszMode, 'w'))
    {
        if (fseek(file, nBlockPos, SEEK_SET) != 0)
        {
            fclose(file);
            return NULL;
        }
    }
    return file;
}

static unsigned int nCurrentBlockFile = 1;

FILE* AppendBlockFile(unsigned int& nFileRet)
{
    nFileRet = 0;
    loop
    {
        FILE* file = OpenBlockFile(nCurrentBlockFile, 0, "ab");
        if (!file)
            return NULL;
        if (fseek(file, 0, SEEK_END) != 0)
            return NULL;
        // FAT32 filesize max 4GB, fseek and ftell max 2GB, so we must stay under 2GB
        if (ftell(file) < 0x7F000000 - MAX_SIZE)
        {
            nFileRet = nCurrentBlockFile;
            return file;
        }
        fclose(file);
        nCurrentBlockFile++;
    }
}

bool LoadBlockIndex(bool fAllowNew)
{
    if (fTestNet)
    {
        hashGenesisBlock = uint256("0x00000007199508e34a9ff81e6ec0c477a4cccff2a4767a8eee39c11db367b008");
        bnProofOfWorkLimit = CBigNum(~uint256(0) >> 28);
        pchMessageStart[0] = 0xfa;
        pchMessageStart[1] = 0xbf;
        pchMessageStart[2] = 0xb5;
        pchMessageStart[3] = 0xda;
    }

    //
    // Load block index
    //
    CTxDB txdb("cr");
    if (!txdb.LoadBlockIndex())
        return false;
    txdb.Close();

    //
    // Init with genesis block
    //
    if (mapBlockIndex.empty())
    {
        if (!fAllowNew)
            return false;

        // Genesis Block:
        // CBlock(hash=000000000019d6, ver=1, hashPrevBlock=00000000000000, hashMerkleRoot=4a5e1e, nTime=1231006505, nBits=1d00ffff, nNonce=2083236893, vtx=1)
        //   CTransaction(hash=4a5e1e, ver=1, vin.size=1, vout.size=1, nLockTime=0)
        //     CTxIn(COutPoint(000000, -1), coinbase 04ffff001d0104455468652054696d65732030332f4a616e2f32303039204368616e63656c6c6f72206f6e206272696e6b206f66207365636f6e64206261696c6f757420666f722062616e6b73)
        //     CTxOut(nValue=50.00000000, scriptPubKey=0x5F1DF16B2B704C8A578D0B)
        //   vMerkleTree: 4a5e1e

        // Genesis block
        const char* pszTimestamp = "The Times 03/Jan/2009 Chancellor on brink of second bailout for banks";
        CTransaction txNew;
        txNew.vin.resize(1);
        txNew.vout.resize(1);
        txNew.vin[0].scriptSig = CScript() << 486604799 << CBigNum(4) << vector<unsigned char>((const unsigned char*)pszTimestamp, (const unsigned char*)pszTimestamp + strlen(pszTimestamp));
        txNew.vout[0].nValue = 50 * COIN;
        txNew.vout[0].scriptPubKey = CScript() << ParseHex("04678afdb0fe5548271967f1a67130b7105cd6a828e03909a67962e0ea1f61deb649f6bc3f4cef38c4f35504e51ec112de5c384df7ba0b8d578a4c702b6bf11d5f") << OP_CHECKSIG;
        CBlock block;
        block.vtx.push_back(txNew);
        block.hashPrevBlock = 0;
        block.hashMerkleRoot = block.BuildMerkleTree();
        block.nVersion = 1;
        block.nTime    = 1231006505;
        block.nBits    = 0x1d00ffff;
        block.nNonce   = 2083236893;

        if (fTestNet)
        {
            block.nTime    = 1296688602;
            block.nBits    = 0x1d07fff8;
            block.nNonce   = 384568319;
        }

        //// debug print
        printf("%s\n", block.GetHash().ToString().c_str());
        printf("%s\n", hashGenesisBlock.ToString().c_str());
        printf("%s\n", block.hashMerkleRoot.ToString().c_str());
        assert(block.hashMerkleRoot == uint256("0x4a5e1e4baab89f3a32518a88c31bc87f618f76673e2cc77ab2127b7afdeda33b"));
        block.print();
        assert(block.GetHash() == hashGenesisBlock);

        // Start new block file
        unsigned int nFile;
        unsigned int nBlockPos;
        if (!block.WriteToDisk(nFile, nBlockPos))
            return error("LoadBlockIndex() : writing genesis block to disk failed");
        if (!block.AddToBlockIndex(nFile, nBlockPos))
            return error("LoadBlockIndex() : genesis block not accepted");
    }

    return true;
}



void PrintBlockTree()
{
    // precompute tree structure
    map<CBlockIndex*, vector<CBlockIndex*> > mapNext;
    for (map<uint256, CBlockIndex*>::iterator mi = mapBlockIndex.begin(); mi != mapBlockIndex.end(); ++mi)
    {
        CBlockIndex* pindex = (*mi).second;
        mapNext[pindex->pprev].push_back(pindex);
        // test
        //while (rand() % 3 == 0)
        //    mapNext[pindex->pprev].push_back(pindex);
    }

    vector<pair<int, CBlockIndex*> > vStack;
    vStack.push_back(make_pair(0, pindexGenesisBlock));

    int nPrevCol = 0;
    while (!vStack.empty())
    {
        int nCol = vStack.back().first;
        CBlockIndex* pindex = vStack.back().second;
        vStack.pop_back();

        // print split or gap
        if (nCol > nPrevCol)
        {
            for (int i = 0; i < nCol-1; i++)
                printf("| ");
            printf("|\\\n");
        }
        else if (nCol < nPrevCol)
        {
            for (int i = 0; i < nCol; i++)
                printf("| ");
            printf("|\n");
       }
        nPrevCol = nCol;

        // print columns
        for (int i = 0; i < nCol; i++)
            printf("| ");

        // print item
        CBlock block;
        block.ReadFromDisk(pindex);
        printf("%d (%u,%u) %s  %s  tx %d",
            pindex->nHeight,
            pindex->nFile,
            pindex->nBlockPos,
            block.GetHash().ToString().substr(0,20).c_str(),
            DateTimeStrFormat("%x %H:%M:%S", block.GetBlockTime()).c_str(),
            block.vtx.size());

        PrintWallets(block);

        // put the main timechain first
        vector<CBlockIndex*>& vNext = mapNext[pindex];
        for (int i = 0; i < vNext.size(); i++)
        {
            if (vNext[i]->pnext)
            {
                swap(vNext[0], vNext[i]);
                break;
            }
        }

        // iterate children
        for (int i = 0; i < vNext.size(); i++)
            vStack.push_back(make_pair(nCol+i, vNext[i]));
    }
}










//////////////////////////////////////////////////////////////////////////////
//
// CAlert
//

map<uint256, CAlert> mapAlerts;
CCriticalSection cs_mapAlerts;

string GetWarnings(string strFor)
{
    int nPriority = 0;
    string strStatusBar;
    string strRPC;
    if (GetBoolArg("-testsafemode"))
        strRPC = "test";

    // Misc warnings like out of disk space and clock is wrong
    if (strMiscWarning != "")
    {
        nPriority = 1000;
        strStatusBar = strMiscWarning;
    }

    // Longer invalid proof-of-work chain
    if (pindexBest && bnBestInvalidWork > bnBestChainWork + pindexBest->GetBlockWork() * 6)
    {
        nPriority = 2000;
        strStatusBar = strRPC = "WARNING: Displayed transactions may not be correct!  You may need to upgrade, or other nodes may need to upgrade.";
    }

    // Alerts
    CRITICAL_BLOCK(cs_mapAlerts)
    {
        BOOST_FOREACH(PAIRTYPE(const uint256, CAlert)& item, mapAlerts)
        {
            const CAlert& alert = item.second;
            if (alert.AppliesToMe() && alert.nPriority > nPriority)
            {
                nPriority = alert.nPriority;
                strStatusBar = alert.strStatusBar;
            }
        }
    }

    if (strFor == "statusbar")
        return strStatusBar;
    else if (strFor == "rpc")
        return strRPC;
    assert(!"GetWarnings() : invalid parameter");
    return "error";
}

bool CAlert::ProcessAlert()
{
    if (!CheckSignature())
        return false;
    if (!IsInEffect())
        return false;

    CRITICAL_BLOCK(cs_mapAlerts)
    {
        // Cancel previous alerts
        for (map<uint256, CAlert>::iterator mi = mapAlerts.begin(); mi != mapAlerts.end();)
        {
            const CAlert& alert = (*mi).second;
            if (Cancels(alert))
            {
                printf("cancelling alert %d\n", alert.nID);
                mapAlerts.erase(mi++);
            }
            else if (!alert.IsInEffect())
            {
                printf("expiring alert %d\n", alert.nID);
                mapAlerts.erase(mi++);
            }
            else
                mi++;
        }

        // Check if this alert has been cancelled
        BOOST_FOREACH(PAIRTYPE(const uint256, CAlert)& item, mapAlerts)
        {
            const CAlert& alert = item.second;
            if (alert.Cancels(*this))
            {
                printf("alert already cancelled by %d\n", alert.nID);
                return false;
            }
        }

        // Add to mapAlerts
        mapAlerts.insert(make_pair(GetHash(), *this));
    }

    printf("accepted alert %d, AppliesToMe()=%d\n", nID, AppliesToMe());
    MainFrameRepaint();
    return true;
}








//////////////////////////////////////////////////////////////////////////////
//
// Messages
//


bool static AlreadyHave(CTxDB& txdb, const CInv& inv)
{
    switch (inv.type)
    {
    case MSG_TX:    return mapTransactions.count(inv.hash) || mapOrphanTransactions.count(inv.hash) || txdb.ContainsTx(inv.hash);
    case MSG_BLOCK: return mapBlockIndex.count(inv.hash) || mapOrphanBlocks.count(inv.hash);
    }
    // Don't know what it is, just say we already got one
    return true;
}




// The message start string is designed to be unlikely to occur in normal data.
// The characters are rarely used upper ascii, not valid as UTF-8, and produce
// a large 4-byte int at any alignment.
unsigned char pchMessageStart[4] = { 0xf9, 0xbe, 0xb4, 0xd9 };


bool static ProcessMessage(CNode* pfrom, string strCommand, CDataStream& vRecv)
{
    static map<unsigned int, vector<unsigned char> > mapReuseKey;
    RandAddSeedPerfmon();
    if (fDebug) {
        printf("%s ", DateTimeStrFormat("%x %H:%M:%S", GetTime()).c_str());
        printf("received: %s (%d bytes)\n", strCommand.c_str(), vRecv.size());
    }
    if (mapArgs.count("-dropmessagestest") && GetRand(atoi(mapArgs["-dropmessagestest"])) == 0)
    {
        printf("dropmessagestest DROPPING RECV MESSAGE\n");
        return true;
    }





    if (strCommand == "version")
    {
        // Each connection can only send one version message
        if (pfrom->nVersion != 0)
        {
            pfrom->Misbehaving(1);
            return false;
        }

        int64 nTime;
        CAddress addrMe;
        CAddress addrFrom;
        uint64 nNonce = 1;
        vRecv >> pfrom->nVersion >> pfrom->nServices >> nTime >> addrMe;
        if (pfrom->nVersion == 10300)
            pfrom->nVersion = 300;
        if (pfrom->nVersion >= 106 && !vRecv.empty())
            vRecv >> addrFrom >> nNonce;
        if (pfrom->nVersion >= 106 && !vRecv.empty())
            vRecv >> pfrom->strSubVer;
        if (pfrom->nVersion >= 209 && !vRecv.empty())
            vRecv >> pfrom->nStartingHeight;

        if (pfrom->nVersion == 0)
            return false;

        // Disconnect if we connected to ourself
        if (nNonce == nLocalHostNonce && nNonce > 1)
        {
            printf("connected to self at %s, disconnecting\n", pfrom->addr.ToString().c_str());
            pfrom->fDisconnect = true;
            return true;
        }

        // Be shy and don't send version until we hear
        if (pfrom->fInbound)
            pfrom->PushVersion();

        pfrom->fClient = !(pfrom->nServices & NODE_NETWORK);

        AddTimeData(pfrom->addr.ip, nTime);

        // Change version
        if (pfrom->nVersion >= 209)
            pfrom->PushMessage("verack");
        pfrom->vSend.SetVersion(min(pfrom->nVersion, VERSION));
        if (pfrom->nVersion < 209)
            pfrom->vRecv.SetVersion(min(pfrom->nVersion, VERSION));

        if (!pfrom->fInbound)
        {
            // Advertise our address
            if (addrLocalHost.IsRoutable() && !fUseProxy)
            {
                CAddress addr(addrLocalHost);
                addr.nTime = GetAdjustedTime();
                pfrom->PushAddress(addr);
            }

            // Get recent addresses
            if (pfrom->nVersion >= 31402 || mapAddresses.size() < 1000)
            {
                pfrom->PushMessage("getaddr");
                pfrom->fGetAddr = true;
            }
        }

        // Ask the first connected node for block updates
        static int nAskedForBlocks;
        if (!pfrom->fClient &&
            (pfrom->nVersion < 32000 || pfrom->nVersion >= 32400) &&
             (nAskedForBlocks < 1 || vNodes.size() <= 1))
        {
            nAskedForBlocks++;
            pfrom->PushGetBlocks(pindexBest, uint256(0));
        }

        // Relay alerts
        CRITICAL_BLOCK(cs_mapAlerts)
            BOOST_FOREACH(PAIRTYPE(const uint256, CAlert)& item, mapAlerts)
                item.second.RelayTo(pfrom);

        pfrom->fSuccessfullyConnected = true;

        printf("version message: version %d, blocks=%d\n", pfrom->nVersion, pfrom->nStartingHeight);

        cPeerBlockCounts.input(pfrom->nStartingHeight);
    }


    else if (pfrom->nVersion == 0)
    {
        // Must have a version message before anything else
        pfrom->Misbehaving(1);
        return false;
    }


    else if (strCommand == "verack")
    {
        pfrom->vRecv.SetVersion(min(pfrom->nVersion, VERSION));
    }


    else if (strCommand == "addr")
    {
        vector<CAddress> vAddr;
        vRecv >> vAddr;

        // Don't want addr from older versions unless seeding
        if (pfrom->nVersion < 209)
            return true;
        if (pfrom->nVersion < 31402 && mapAddresses.size() > 1000)
            return true;
        if (vAddr.size() > 1000)
        {
            pfrom->Misbehaving(20);
            return error("message addr size() = %d", vAddr.size());
        }

        // Store the new addresses
        CAddrDB addrDB;
        addrDB.TxnBegin();
        int64 nNow = GetAdjustedTime();
        int64 nSince = nNow - 10 * 60;
        BOOST_FOREACH(CAddress& addr, vAddr)
        {
            if (fShutdown)
                return true;
            // ignore IPv6 for now, since it isn't implemented anyway
            if (!addr.IsIPv4())
                continue;
            if (addr.nTime <= 100000000 || addr.nTime > nNow + 10 * 60)
                addr.nTime = nNow - 5 * 24 * 60 * 60;
            AddAddress(addr, 2 * 60 * 60, &addrDB);
            pfrom->AddAddressKnown(addr);
            if (addr.nTime > nSince && !pfrom->fGetAddr && vAddr.size() <= 10 && addr.IsRoutable())
            {
                // Relay to a limited number of other nodes
                CRITICAL_BLOCK(cs_vNodes)
                {
                    // Use deterministic randomness to send to the same nodes for 24 hours
                    // at a time so the setAddrKnowns of the chosen nodes prevent repeats
                    static uint256 hashSalt;
                    if (hashSalt == 0)
                        RAND_bytes((unsigned char*)&hashSalt, sizeof(hashSalt));
                    uint256 hashRand = hashSalt ^ (((int64)addr.ip)<<32) ^ ((GetTime()+addr.ip)/(24*60*60));
                    hashRand = Hash(BEGIN(hashRand), END(hashRand));
                    multimap<uint256, CNode*> mapMix;
                    BOOST_FOREACH(CNode* pnode, vNodes)
                    {
                        if (pnode->nVersion < 31402)
                            continue;
                        unsigned int nPointer;
                        memcpy(&nPointer, &pnode, sizeof(nPointer));
                        uint256 hashKey = hashRand ^ nPointer;
                        hashKey = Hash(BEGIN(hashKey), END(hashKey));
                        mapMix.insert(make_pair(hashKey, pnode));
                    }
                    int nRelayNodes = 2;
                    for (multimap<uint256, CNode*>::iterator mi = mapMix.begin(); mi != mapMix.end() && nRelayNodes-- > 0; ++mi)
                        ((*mi).second)->PushAddress(addr);
                }
            }
        }
        addrDB.TxnCommit();  // Save addresses (it's ok if this fails)
        if (vAddr.size() < 1000)
            pfrom->fGetAddr = false;
    }


    else if (strCommand == "inv")
    {
        vector<CInv> vInv;
        vRecv >> vInv;
        if (vInv.size() > 50000)
        {
            pfrom->Misbehaving(20);
            return error("message inv size() = %d", vInv.size());
        }

        CTxDB txdb("r");
        BOOST_FOREACH(const CInv& inv, vInv)
        {
            if (fShutdown)
                return true;
            pfrom->AddInventoryKnown(inv);

            bool fAlreadyHave = AlreadyHave(txdb, inv);
            if (fDebug)
                printf("  got inventory: %s  %s\n", inv.ToString().c_str(), fAlreadyHave ? "have" : "new");

            if (!fAlreadyHave)
                pfrom->AskFor(inv);
            else if (inv.type == MSG_BLOCK && mapOrphanBlocks.count(inv.hash))
                pfrom->PushGetBlocks(pindexBest, GetOrphanRoot(mapOrphanBlocks[inv.hash]));

            // Track requests for our stuff
            Inventory(inv.hash);
        }
    }


    else if (strCommand == "getdata")
    {
        vector<CInv> vInv;
        vRecv >> vInv;
        if (vInv.size() > 50000)
        {
            pfrom->Misbehaving(20);
            return error("message getdata size() = %d", vInv.size());
        }

        BOOST_FOREACH(const CInv& inv, vInv)
        {
            if (fShutdown)
                return true;
            printf("received getdata for: %s\n", inv.ToString().c_str());

            if (inv.type == MSG_BLOCK)
            {
                // Send block from disk
                map<uint256, CBlockIndex*>::iterator mi = mapBlockIndex.find(inv.hash);
                if (mi != mapBlockIndex.end())
                {
                    CBlock block;
                    block.ReadFromDisk((*mi).second);
                    pfrom->PushMessage("block", block);

                    // Trigger them to send a getblocks request for the next batch of inventory
                    if (inv.hash == pfrom->hashContinue)
                    {
                        // Bypass PushInventory, this must send even if redundant,
                        // and we want it right after the last block so they don't
                        // wait for other stuff first.
                        vector<CInv> vInv;
                        vInv.push_back(CInv(MSG_BLOCK, hashBestChain));
                        pfrom->PushMessage("inv", vInv);
                        pfrom->hashContinue = 0;
                    }
                }
            }
            else if (inv.IsKnownType())
            {
                // Send stream from relay memory
                CRITICAL_BLOCK(cs_mapRelay)
                {
                    map<CInv, CDataStream>::iterator mi = mapRelay.find(inv);
                    if (mi != mapRelay.end())
                        pfrom->PushMessage(inv.GetCommand(), (*mi).second);
                }
            }

            // Track requests for our stuff
            Inventory(inv.hash);
        }
    }


    else if (strCommand == "getblocks")
    {
        CBlockLocator locator;
        uint256 hashStop;
        vRecv >> locator >> hashStop;

        // Find the last block the caller has in the main chain
        CBlockIndex* pindex = locator.GetBlockIndex();

        // Send the rest of the chain
        if (pindex)
            pindex = pindex->pnext;
        int nLimit = 500 + locator.GetDistanceBack();
        unsigned int nBytes = 0;
        printf("getblocks %d to %s limit %d\n", (pindex ? pindex->nHeight : -1), hashStop.ToString().substr(0,20).c_str(), nLimit);
        for (; pindex; pindex = pindex->pnext)
        {
            if (pindex->GetBlockHash() == hashStop)
            {
                printf("  getblocks stopping at %d %s (%u bytes)\n", pindex->nHeight, pindex->GetBlockHash().ToString().substr(0,20).c_str(), nBytes);
                break;
            }
            pfrom->PushInventory(CInv(MSG_BLOCK, pindex->GetBlockHash()));
            CBlock block;
            block.ReadFromDisk(pindex, true);
            nBytes += block.GetSerializeSize(SER_NETWORK);
            if (--nLimit <= 0 || nBytes >= SendBufferSize()/2)
            {
                // When this block is requested, we'll send an inv that'll make them
                // getblocks the next batch of inventory.
                printf("  getblocks stopping at limit %d %s (%u bytes)\n", pindex->nHeight, pindex->GetBlockHash().ToString().substr(0,20).c_str(), nBytes);
                pfrom->hashContinue = pindex->GetBlockHash();
                break;
            }
        }
    }


    else if (strCommand == "getheaders")
    {
        CBlockLocator locator;
        uint256 hashStop;
        vRecv >> locator >> hashStop;

        CBlockIndex* pindex = NULL;
        if (locator.IsNull())
        {
            // If locator is null, return the hashStop block
            map<uint256, CBlockIndex*>::iterator mi = mapBlockIndex.find(hashStop);
            if (mi == mapBlockIndex.end())
                return true;
            pindex = (*mi).second;
        }
        else
        {
            // Find the last block the caller has in the main chain
            pindex = locator.GetBlockIndex();
            if (pindex)
                pindex = pindex->pnext;
        }

        vector<CBlock> vHeaders;
        int nLimit = 2000 + locator.GetDistanceBack();
        printf("getheaders %d to %s limit %d\n", (pindex ? pindex->nHeight : -1), hashStop.ToString().substr(0,20).c_str(), nLimit);
        for (; pindex; pindex = pindex->pnext)
        {
            vHeaders.push_back(pindex->GetBlockHeader());
            if (--nLimit <= 0 || pindex->GetBlockHash() == hashStop)
                break;
        }
        pfrom->PushMessage("headers", vHeaders);
    }


    else if (strCommand == "tx")
    {
        vector<uint256> vWorkQueue;
        CDataStream vMsg(vRecv);
        CTransaction tx;
        vRecv >> tx;

        CInv inv(MSG_TX, tx.GetHash());
        pfrom->AddInventoryKnown(inv);

        bool fMissingInputs = false;
        if (tx.AcceptToMemoryPool(true, &fMissingInputs))
        {
            SyncWithWallets(tx, NULL, true);
            RelayMessage(inv, vMsg);
            mapAlreadyAskedFor.erase(inv);
            vWorkQueue.push_back(inv.hash);

            // Recursively process any orphan transactions that depended on this one
            for (int i = 0; i < vWorkQueue.size(); i++)
            {
                uint256 hashPrev = vWorkQueue[i];
                for (multimap<uint256, CDataStream*>::iterator mi = mapOrphanTransactionsByPrev.lower_bound(hashPrev);
                     mi != mapOrphanTransactionsByPrev.upper_bound(hashPrev);
                     ++mi)
                {
                    const CDataStream& vMsg = *((*mi).second);
                    CTransaction tx;
                    CDataStream(vMsg) >> tx;
                    CInv inv(MSG_TX, tx.GetHash());

                    if (tx.AcceptToMemoryPool(true))
                    {
                        printf("   accepted orphan tx %s\n", inv.hash.ToString().substr(0,10).c_str());
                        SyncWithWallets(tx, NULL, true);
                        RelayMessage(inv, vMsg);
                        mapAlreadyAskedFor.erase(inv);
                        vWorkQueue.push_back(inv.hash);
                    }
                }
            }

            BOOST_FOREACH(uint256 hash, vWorkQueue)
                EraseOrphanTx(hash);
        }
        else if (fMissingInputs)
        {
            printf("storing orphan tx %s\n", inv.hash.ToString().substr(0,10).c_str());
            AddOrphanTx(vMsg);
        }
        if (tx.nDoS) pfrom->Misbehaving(tx.nDoS);
    }


    else if (strCommand == "block")
    {
        CBlock block;
        vRecv >> block;

        printf("received block %s\n", block.GetHash().ToString().substr(0,20).c_str());
        // block.print();

        CInv inv(MSG_BLOCK, block.GetHash());
        pfrom->AddInventoryKnown(inv);

        if (ProcessBlock(pfrom, &block))
            mapAlreadyAskedFor.erase(inv);
        if (block.nDoS) pfrom->Misbehaving(block.nDoS);
    }


    else if (strCommand == "getaddr")
    {
        // Nodes rebroadcast an addr every 24 hours
        pfrom->vAddrToSend.clear();
        int64 nSince = GetAdjustedTime() - 3 * 60 * 60; // in the last 3 hours
        CRITICAL_BLOCK(cs_mapAddresses)
        {
            unsigned int nCount = 0;
            BOOST_FOREACH(const PAIRTYPE(vector<unsigned char>, CAddress)& item, mapAddresses)
            {
                const CAddress& addr = item.second;
                if (addr.nTime > nSince)
                    nCount++;
            }
            BOOST_FOREACH(const PAIRTYPE(vector<unsigned char>, CAddress)& item, mapAddresses)
            {
                const CAddress& addr = item.second;
                if (addr.nTime > nSince && GetRand(nCount) < 2500)
                    pfrom->PushAddress(addr);
            }
        }
    }


    else if (strCommand == "checkorder")
    {
        uint256 hashReply;
        vRecv >> hashReply;

        if (!GetBoolArg("-allowreceivebyip"))
        {
            pfrom->PushMessage("reply", hashReply, (int)2, string(""));
            return true;
        }

        CWalletTx order;
        vRecv >> order;

        /// we have a chance to check the order here

        // Keep giving the same key to the same ip until they use it
        if (!mapReuseKey.count(pfrom->addr.ip))
            pwalletMain->GetKeyFromPool(mapReuseKey[pfrom->addr.ip], true);

        // Send back approval of order and pubkey to use
        CScript scriptPubKey;
        scriptPubKey << mapReuseKey[pfrom->addr.ip] << OP_CHECKSIG;
        pfrom->PushMessage("reply", hashReply, (int)0, scriptPubKey);
    }


    else if (strCommand == "reply")
    {
        uint256 hashReply;
        vRecv >> hashReply;

        CRequestTracker tracker;
        CRITICAL_BLOCK(pfrom->cs_mapRequests)
        {
            map<uint256, CRequestTracker>::iterator mi = pfrom->mapRequests.find(hashReply);
            if (mi != pfrom->mapRequests.end())
            {
                tracker = (*mi).second;
                pfrom->mapRequests.erase(mi);
            }
        }
        if (!tracker.IsNull())
            tracker.fn(tracker.param1, vRecv);
    }


    else if (strCommand == "ping")
    {
    }


    else if (strCommand == "alert")
    {
        CAlert alert;
        vRecv >> alert;

        if (alert.ProcessAlert())
        {
            // Relay
            pfrom->setKnown.insert(alert.GetHash());
            CRITICAL_BLOCK(cs_vNodes)
                BOOST_FOREACH(CNode* pnode, vNodes)
                    alert.RelayTo(pnode);
        }
    }


    else
    {
        // Ignore unknown commands for extensibility
    }


    // Update the last seen time for this node's address
    if (pfrom->fNetworkNode)
        if (strCommand == "version" || strCommand == "addr" || strCommand == "inv" || strCommand == "getdata" || strCommand == "ping")
            AddressCurrentlyConnected(pfrom->addr);


    return true;
}

bool ProcessMessages(CNode* pfrom)
{
    CDataStream& vRecv = pfrom->vRecv;
    if (vRecv.empty())
        return true;
    //if (fDebug)
    //    printf("ProcessMessages(%u bytes)\n", vRecv.size());

    //
    // Message format
    //  (4) message start
    //  (12) command
    //  (4) size
    //  (4) checksum
    //  (x) data
    //

    loop
    {
        // Scan for message start
        CDataStream::iterator pstart = search(vRecv.begin(), vRecv.end(), BEGIN(pchMessageStart), END(pchMessageStart));
        int nHeaderSize = vRecv.GetSerializeSize(CMessageHeader());
        if (vRecv.end() - pstart < nHeaderSize)
        {
            if (vRecv.size() > nHeaderSize)
            {
                printf("\n\nPROCESSMESSAGE MESSAGESTART NOT FOUND\n\n");
                vRecv.erase(vRecv.begin(), vRecv.end() - nHeaderSize);
            }
            break;
        }
        if (pstart - vRecv.begin() > 0)
            printf("\n\nPROCESSMESSAGE SKIPPED %d BYTES\n\n", pstart - vRecv.begin());
        vRecv.erase(vRecv.begin(), pstart);

        // Read header
        vector<char> vHeaderSave(vRecv.begin(), vRecv.begin() + nHeaderSize);
        CMessageHeader hdr;
        vRecv >> hdr;
        if (!hdr.IsValid())
        {
            printf("\n\nPROCESSMESSAGE: ERRORS IN HEADER %s\n\n\n", hdr.GetCommand().c_str());
            continue;
        }
        string strCommand = hdr.GetCommand();

        // Message size
        unsigned int nMessageSize = hdr.nMessageSize;
        if (nMessageSize > MAX_SIZE)
        {
            printf("ProcessMessage(%s, %u bytes) : nMessageSize > MAX_SIZE\n", strCommand.c_str(), nMessageSize);
            continue;
        }
        if (nMessageSize > vRecv.size())
        {
            // Rewind and wait for rest of message
            vRecv.insert(vRecv.begin(), vHeaderSave.begin(), vHeaderSave.end());
            break;
        }

        // Checksum
        if (vRecv.GetVersion() >= 209)
        {
            uint256 hash = Hash(vRecv.begin(), vRecv.begin() + nMessageSize);
            unsigned int nChecksum = 0;
            memcpy(&nChecksum, &hash, sizeof(nChecksum));
            if (nChecksum != hdr.nChecksum)
            {
                printf("ProcessMessage(%s, %u bytes) : CHECKSUM ERROR nChecksum=%08x hdr.nChecksum=%08x\n",
                       strCommand.c_str(), nMessageSize, nChecksum, hdr.nChecksum);
                continue;
            }
        }

        // Copy message to its own buffer
        CDataStream vMsg(vRecv.begin(), vRecv.begin() + nMessageSize, vRecv.nType, vRecv.nVersion);
        vRecv.ignore(nMessageSize);

        // Process message
        bool fRet = false;
        try
        {
            CRITICAL_BLOCK(cs_main)
                fRet = ProcessMessage(pfrom, strCommand, vMsg);
            if (fShutdown)
                return true;
        }
        catch (std::ios_base::failure& e)
        {
            if (strstr(e.what(), "end of data"))
            {
                // Allow exceptions from underlength message on vRecv
                printf("ProcessMessage(%s, %u bytes) : Exception '%s' caught, normally caused by a message being shorter than its stated length\n", strCommand.c_str(), nMessageSize, e.what());
            }
            else if (strstr(e.what(), "size too large"))
            {
                // Allow exceptions from overlong size
                printf("ProcessMessage(%s, %u bytes) : Exception '%s' caught\n", strCommand.c_str(), nMessageSize, e.what());
            }
            else
            {
                PrintExceptionContinue(&e, "ProcessMessage()");
            }
        }
        catch (std::exception& e) {
            PrintExceptionContinue(&e, "ProcessMessage()");
        } catch (...) {
            PrintExceptionContinue(NULL, "ProcessMessage()");
        }

        if (!fRet)
            printf("ProcessMessage(%s, %u bytes) FAILED\n", strCommand.c_str(), nMessageSize);
    }

    vRecv.Compact();
    return true;
}


bool SendMessages(CNode* pto, bool fSendTrickle)
{
    CRITICAL_BLOCK(cs_main)
    {
        // Don't send anything until we get their version message
        if (pto->nVersion == 0)
            return true;

        // Keep-alive ping
        if (pto->nLastSend && GetTime() - pto->nLastSend > 30 * 60 && pto->vSend.empty())
            pto->PushMessage("ping");

        // Resend wallet transactions that haven't gotten in a block yet
        ResendWalletTransactions();

        // Address refresh broadcast
        static int64 nLastRebroadcast;
        if (GetTime() - nLastRebroadcast > 24 * 60 * 60)
        {
            nLastRebroadcast = GetTime();
            CRITICAL_BLOCK(cs_vNodes)
            {
                BOOST_FOREACH(CNode* pnode, vNodes)
                {
                    // Periodically clear setAddrKnown to allow refresh broadcasts
                    pnode->setAddrKnown.clear();

                    // Rebroadcast our address
                    if (addrLocalHost.IsRoutable() && !fUseProxy)
                    {
                        CAddress addr(addrLocalHost);
                        addr.nTime = GetAdjustedTime();
                        pnode->PushAddress(addr);
                    }
                }
            }
        }

        // Clear out old addresses periodically so it's not too much work at once
        static int64 nLastClear;
        if (nLastClear == 0)
            nLastClear = GetTime();
        if (GetTime() - nLastClear > 10 * 60 && vNodes.size() >= 3)
        {
            nLastClear = GetTime();
            CRITICAL_BLOCK(cs_mapAddresses)
            {
                CAddrDB addrdb;
                int64 nSince = GetAdjustedTime() - 14 * 24 * 60 * 60;
                for (map<vector<unsigned char>, CAddress>::iterator mi = mapAddresses.begin();
                     mi != mapAddresses.end();)
                {
                    const CAddress& addr = (*mi).second;
                    if (addr.nTime < nSince)
                    {
                        if (mapAddresses.size() < 1000 || GetTime() > nLastClear + 20)
                            break;
                        addrdb.EraseAddress(addr);
                        mapAddresses.erase(mi++);
                    }
                    else
                        mi++;
                }
            }
        }


        //
        // Message: addr
        //
        if (fSendTrickle)
        {
            vector<CAddress> vAddr;
            vAddr.reserve(pto->vAddrToSend.size());
            BOOST_FOREACH(const CAddress& addr, pto->vAddrToSend)
            {
                // returns true if wasn't already contained in the set
                if (pto->setAddrKnown.insert(addr).second)
                {
                    vAddr.push_back(addr);
                    // receiver rejects addr messages larger than 1000
                    if (vAddr.size() >= 1000)
                    {
                        pto->PushMessage("addr", vAddr);
                        vAddr.clear();
                    }
                }
            }
            pto->vAddrToSend.clear();
            if (!vAddr.empty())
                pto->PushMessage("addr", vAddr);
        }


        //
        // Message: inventory
        //
        vector<CInv> vInv;
        vector<CInv> vInvWait;
        CRITICAL_BLOCK(pto->cs_inventory)
        {
            vInv.reserve(pto->vInventoryToSend.size());
            vInvWait.reserve(pto->vInventoryToSend.size());
            BOOST_FOREACH(const CInv& inv, pto->vInventoryToSend)
            {
                if (pto->setInventoryKnown.count(inv))
                    continue;

                // trickle out tx inv to protect privacy
                if (inv.type == MSG_TX && !fSendTrickle)
                {
                    // 1/4 of tx invs blast to all immediately
                    static uint256 hashSalt;
                    if (hashSalt == 0)
                        RAND_bytes((unsigned char*)&hashSalt, sizeof(hashSalt));
                    uint256 hashRand = inv.hash ^ hashSalt;
                    hashRand = Hash(BEGIN(hashRand), END(hashRand));
                    bool fTrickleWait = ((hashRand & 3) != 0);

                    // always trickle our own transactions
                    if (!fTrickleWait)
                    {
                        CWalletTx wtx;
                        if (GetTransaction(inv.hash, wtx))
                            if (wtx.fFromMe)
                                fTrickleWait = true;
                    }

                    if (fTrickleWait)
                    {
                        vInvWait.push_back(inv);
                        continue;
                    }
                }

                // returns true if wasn't already contained in the set
                if (pto->setInventoryKnown.insert(inv).second)
                {
                    vInv.push_back(inv);
                    if (vInv.size() >= 1000)
                    {
                        pto->PushMessage("inv", vInv);
                        vInv.clear();
                    }
                }
            }
            pto->vInventoryToSend = vInvWait;
        }
        if (!vInv.empty())
            pto->PushMessage("inv", vInv);


        //
        // Message: getdata
        //
        vector<CInv> vGetData;
        int64 nNow = GetTime() * 1000000;
        CTxDB txdb("r");
        while (!pto->mapAskFor.empty() && (*pto->mapAskFor.begin()).first <= nNow)
        {
            const CInv& inv = (*pto->mapAskFor.begin()).second;
            if (!AlreadyHave(txdb, inv))
            {
                printf("sending getdata: %s\n", inv.ToString().c_str());
                vGetData.push_back(inv);
                if (vGetData.size() >= 1000)
                {
                    pto->PushMessage("getdata", vGetData);
                    vGetData.clear();
                }
            }
            mapAlreadyAskedFor[inv] = nNow;
            pto->mapAskFor.erase(pto->mapAskFor.begin());
        }
        if (!vGetData.empty())
            pto->PushMessage("getdata", vGetData);

    }
    return true;
}














//////////////////////////////////////////////////////////////////////////////
//
// BitcoinMiner
//

int static FormatHashBlocks(void* pbuffer, unsigned int len)
{
    unsigned char* pdata = (unsigned char*)pbuffer;
    unsigned int blocks = 1 + ((len + 8) / 64);
    unsigned char* pend = pdata + 64 * blocks;
    memset(pdata + len, 0, 64 * blocks - len);
    pdata[len] = 0x80;
    unsigned int bits = len * 8;
    pend[-1] = (bits >> 0) & 0xff;
    pend[-2] = (bits >> 8) & 0xff;
    pend[-3] = (bits >> 16) & 0xff;
    pend[-4] = (bits >> 24) & 0xff;
    return blocks;
}

static const unsigned int pSHA256InitState[8] =
{0x6a09e667, 0xbb67ae85, 0x3c6ef372, 0xa54ff53a, 0x510e527f, 0x9b05688c, 0x1f83d9ab, 0x5be0cd19};

void SHA256Transform(void* pstate, void* pinput, const void* pinit)
{
    SHA256_CTX ctx;
    unsigned char data[64];

    SHA256_Init(&ctx);

    for (int i = 0; i < 16; i++)
        ((uint32_t*)data)[i] = ByteReverse(((uint32_t*)pinput)[i]);

    for (int i = 0; i < 8; i++)
        ctx.h[i] = ((uint32_t*)pinit)[i];

    SHA256_Update(&ctx, data, sizeof(data));
    for (int i = 0; i < 8; i++) 
        ((uint32_t*)pstate)[i] = ctx.h[i];
}

//
// ScanHash scans nonces looking for a hash with at least some zero bits.
// It operates on big endian data.  Caller does the byte reversing.
// All input buffers are 16-byte aligned.  nNonce is usually preserved
// between calls, but periodically or if nNonce is 0xffff0000 or above,
// the block is rebuilt and nNonce starts over at zero.
//
unsigned int static ScanHash_CryptoPP(char* pmidstate, char* pdata, char* phash1, char* phash, unsigned int& nHashesDone)
{
    unsigned int& nNonce = *(unsigned int*)(pdata + 12);
    for (;;)
    {
        // Crypto++ SHA-256
        // Hash pdata using pmidstate as the starting state into
        // preformatted buffer phash1, then hash phash1 into phash
        nNonce++;
        SHA256Transform(phash1, pdata, pmidstate);
        SHA256Transform(phash, phash1, pSHA256InitState);

        // Return the nonce if the hash has at least some zero bits,
        // caller will check if it has enough to reach the target
        if (((unsigned short*)phash)[14] == 0)
            return nNonce;

        // If nothing found after trying for a while, return -1
        if ((nNonce & 0xffff) == 0)
        {
            nHashesDone = 0xffff+1;
            return -1;
        }
    }
}

// Some explaining would be appreciated
class COrphan
{
public:
    CTransaction* ptx;
    set<uint256> setDependsOn;
    double dPriority;

    COrphan(CTransaction* ptxIn)
    {
        ptx = ptxIn;
        dPriority = 0;
    }

    void print() const
    {
        printf("COrphan(hash=%s, dPriority=%.1f)\n", ptx->GetHash().ToString().substr(0,10).c_str(), dPriority);
        BOOST_FOREACH(uint256 hash, setDependsOn)
            printf("   setDependsOn %s\n", hash.ToString().substr(0,10).c_str());
    }
};


CBlock* CreateNewBlock(CReserveKey& reservekey)
{
    CBlockIndex* pindexPrev = pindexBest;

    // Create new block
    auto_ptr<CBlock> pblock(new CBlock());
    if (!pblock.get())
        return NULL;

    // Create coinbase tx
    CTransaction txNew;
    txNew.vin.resize(1);
    txNew.vin[0].prevout.SetNull();
    txNew.vout.resize(1);
    txNew.vout[0].scriptPubKey << reservekey.GetReservedKey() << OP_CHECKSIG;

    // Add our coinbase tx as first transaction
    pblock->vtx.push_back(txNew);

    // Collect memory pool transactions into the block
    int64 nFees = 0;
    CRITICAL_BLOCK(cs_main)
    CRITICAL_BLOCK(cs_mapTransactions)
    {
        CTxDB txdb("r");

        // Priority order to process transactions
        list<COrphan> vOrphan; // list memory doesn't move
        map<uint256, vector<COrphan*> > mapDependers;
        multimap<double, CTransaction*> mapPriority;
        for (map<uint256, CTransaction>::iterator mi = mapTransactions.begin(); mi != mapTransactions.end(); ++mi)
        {
            CTransaction& tx = (*mi).second;
            if (tx.IsCoinBase() || !tx.IsFinal())
                continue;

            COrphan* porphan = NULL;
            double dPriority = 0;
            BOOST_FOREACH(const CTxIn& txin, tx.vin)
            {
                // Read prev transaction
                CTransaction txPrev;
                CTxIndex txindex;
                if (!txPrev.ReadFromDisk(txdb, txin.prevout, txindex))
                {
                    // Has to wait for dependencies
                    if (!porphan)
                    {
                        // Use list for automatic deletion
                        vOrphan.push_back(COrphan(&tx));
                        porphan = &vOrphan.back();
                    }
                    mapDependers[txin.prevout.hash].push_back(porphan);
                    porphan->setDependsOn.insert(txin.prevout.hash);
                    continue;
                }
                int64 nValueIn = txPrev.vout[txin.prevout.n].nValue;

                // Read block header
                int nConf = txindex.GetDepthInMainChain();

                dPriority += (double)nValueIn * nConf;

                if (fDebug && GetBoolArg("-printpriority"))
                    printf("priority     nValueIn=%-12I64d nConf=%-5d dPriority=%-20.1f\n", nValueIn, nConf, dPriority);
            }

            // Priority is sum(valuein * age) / txsize
            dPriority /= ::GetSerializeSize(tx, SER_NETWORK);

            if (porphan)
                porphan->dPriority = dPriority;
            else
                mapPriority.insert(make_pair(-dPriority, &(*mi).second));

            if (fDebug && GetBoolArg("-printpriority"))
            {
                printf("priority %-20.1f %s\n%s", dPriority, tx.GetHash().ToString().substr(0,10).c_str(), tx.ToString().c_str());
                if (porphan)
                    porphan->print();
                printf("\n");
            }
        }

        // Collect transactions into block
        map<uint256, CTxIndex> mapTestPool;
        uint64 nBlockSize = 1000;
        int nBlockSigOps = 100;
        while (!mapPriority.empty())
        {
            // Take highest priority transaction off priority queue
            double dPriority = -(*mapPriority.begin()).first;
            CTransaction& tx = *(*mapPriority.begin()).second;
            mapPriority.erase(mapPriority.begin());

            // Size limits
            unsigned int nTxSize = ::GetSerializeSize(tx, SER_NETWORK);
            if (nBlockSize + nTxSize >= MAX_BLOCK_SIZE_GEN)
                continue;
            int nTxSigOps = tx.GetSigOpCount();
            if (nBlockSigOps + nTxSigOps >= MAX_BLOCK_SIGOPS)
                continue;

            // Transaction fee required depends on block size
            bool fAllowFree = (nBlockSize + nTxSize < 4000 || CTransaction::AllowFree(dPriority));
            int64 nMinFee = tx.GetMinFee(nBlockSize, fAllowFree);

            // Connecting shouldn't fail due to dependency on other memory pool transactions
            // because we're already processing them in order of dependency
            map<uint256, CTxIndex> mapTestPoolTmp(mapTestPool);
            bool fInvalid;
            if (!tx.ConnectInputs(txdb, mapTestPoolTmp, CDiskTxPos(1,1,1), pindexPrev, nFees, false, true, nMinFee, fInvalid))
                continue;
            swap(mapTestPool, mapTestPoolTmp);

            // Added
            pblock->vtx.push_back(tx);
            nBlockSize += nTxSize;
            nBlockSigOps += nTxSigOps;

            // Add transactions that depend on this one to the priority queue
            uint256 hash = tx.GetHash();
            if (mapDependers.count(hash))
            {
                BOOST_FOREACH(COrphan* porphan, mapDependers[hash])
                {
                    if (!porphan->setDependsOn.empty())
                    {
                        porphan->setDependsOn.erase(hash);
                        if (porphan->setDependsOn.empty())
                            mapPriority.insert(make_pair(-porphan->dPriority, porphan->ptx));
                    }
                }
            }
        }
    }
    pblock->vtx[0].vout[0].nValue = GetBlockValue(pindexPrev->nHeight+1, nFees);

    // Fill in header
    pblock->hashPrevBlock  = pindexPrev->GetBlockHash();
    pblock->hashMerkleRoot = pblock->BuildMerkleTree();
    pblock->nTime          = max(pindexPrev->GetMedianTimePast()+1, GetAdjustedTime());
    pblock->nBits          = GetNextWorkRequired(pindexPrev, pblock.get());
    pblock->nNonce         = 0;

    return pblock.release();
}


void IncrementExtraNonce(CBlock* pblock, CBlockIndex* pindexPrev, unsigned int& nExtraNonce)
{
    // Update nExtraNonce
    static uint256 hashPrevBlock;
    if (hashPrevBlock != pblock->hashPrevBlock)
    {
        nExtraNonce = 0;
        hashPrevBlock = pblock->hashPrevBlock;
    }
    ++nExtraNonce;
    pblock->vtx[0].vin[0].scriptSig = CScript() << pblock->nTime << CBigNum(nExtraNonce);
    pblock->hashMerkleRoot = pblock->BuildMerkleTree();
}


void FormatHashBuffers(CBlock* pblock, char* pmidstate, char* pdata, char* phash1)
{
    //
    // Prebuild hash buffers
    //
    struct
    {
        struct unnamed2
        {
            int nVersion;
            uint256 hashPrevBlock;
            uint256 hashMerkleRoot;
            unsigned int nTime;
            unsigned int nBits;
            unsigned int nNonce;
        }
        block;
        unsigned char pchPadding0[64];
        uint256 hash1;
        unsigned char pchPadding1[64];
    }
    tmp;
    memset(&tmp, 0, sizeof(tmp));

    tmp.block.nVersion       = pblock->nVersion;
    tmp.block.hashPrevBlock  = pblock->hashPrevBlock;
    tmp.block.hashMerkleRoot = pblock->hashMerkleRoot;
    tmp.block.nTime          = pblock->nTime;
    tmp.block.nBits          = pblock->nBits;
    tmp.block.nNonce         = pblock->nNonce;

    FormatHashBlocks(&tmp.block, sizeof(tmp.block));
    FormatHashBlocks(&tmp.hash1, sizeof(tmp.hash1));

    // Byte swap all the input buffer
    for (int i = 0; i < sizeof(tmp)/4; i++)
        ((unsigned int*)&tmp)[i] = ByteReverse(((unsigned int*)&tmp)[i]);

    // Precalc the first half of the first hash, which stays constant
    SHA256Transform(pmidstate, &tmp.block, pSHA256InitState);

    memcpy(pdata, &tmp.block, 128);
    memcpy(phash1, &tmp.hash1, 64);
}


bool CheckWork(CBlock* pblock, CWallet& wallet, CReserveKey& reservekey)
{
    uint256 hash = pblock->GetHash();
    uint256 hashTarget = CBigNum().SetCompact(pblock->nBits).getuint256();

    if (hash > hashTarget)
        return false;

    //// debug print
    printf("BitcoinMiner:\n");
    printf("proof-of-work found  \n  hash: %s  \ntarget: %s\n", hash.GetHex().c_str(), hashTarget.GetHex().c_str());
    pblock->print();
    printf("%s ", DateTimeStrFormat("%x %H:%M", GetTime()).c_str());
    printf("generated %s\n", FormatMoney(pblock->vtx[0].vout[0].nValue).c_str());

    // Found a solution
    CRITICAL_BLOCK(cs_main)
    {
        if (pblock->hashPrevBlock != hashBestChain)
            return error("BitcoinMiner : generated block is stale");

        // Remove key from key pool
        reservekey.KeepKey();

        // Track how many getdata requests this block gets
        CRITICAL_BLOCK(wallet.cs_wallet)
            wallet.mapRequestCount[pblock->GetHash()] = 0;

        // Process this block the same as if we had received it from another node
        if (!ProcessBlock(NULL, pblock))
            return error("BitcoinMiner : ProcessBlock, block not accepted");
    }

    return true;
}

void static ThreadBitcoinMiner(void* parg);

void static BitcoinMiner(CWallet *pwallet)
{
    printf("BitcoinMiner started\n");
    SetThreadPriority(THREAD_PRIORITY_LOWEST);

    // Each thread has its own key and counter
    CReserveKey reservekey(pwallet);
    unsigned int nExtraNonce = 0;

    while (fGenerateBitcoins)
    {
        if (AffinityBugWorkaround(ThreadBitcoinMiner))
            return;
        if (fShutdown)
            return;
        while (vNodes.empty() || IsInitialBlockDownload())
        {
            Sleep(1000);
            if (fShutdown)
                return;
            if (!fGenerateBitcoins)
                return;
        }


        //
        // Create new block
        //
        unsigned int nTransactionsUpdatedLast = nTransactionsUpdated;
        CBlockIndex* pindexPrev = pindexBest;

        auto_ptr<CBlock> pblock(CreateNewBlock(reservekey));
        if (!pblock.get())
            return;
        IncrementExtraNonce(pblock.get(), pindexPrev, nExtraNonce);

        printf("Running BitcoinMiner with %d transactions in block\n", pblock->vtx.size());


        //
        // Prebuild hash buffers
        //
        char pmidstatebuf[32+16]; char* pmidstate = alignup<16>(pmidstatebuf);
        char pdatabuf[128+16];    char* pdata     = alignup<16>(pdatabuf);
        char phash1buf[64+16];    char* phash1    = alignup<16>(phash1buf);

        FormatHashBuffers(pblock.get(), pmidstate, pdata, phash1);

        unsigned int& nBlockTime = *(unsigned int*)(pdata + 64 + 4);
        unsigned int& nBlockNonce = *(unsigned int*)(pdata + 64 + 12);


        //
        // Search
        //
        int64 nStart = GetTime();
        uint256 hashTarget = CBigNum().SetCompact(pblock->nBits).getuint256();
        uint256 hashbuf[2];
        uint256& hash = *alignup<16>(hashbuf);
        loop
        {
            unsigned int nHashesDone = 0;
            unsigned int nNonceFound;

            // Crypto++ SHA-256
            nNonceFound = ScanHash_CryptoPP(pmidstate, pdata + 64, phash1,
                                            (char*)&hash, nHashesDone);

            // Check if something found
            if (nNonceFound != -1)
            {
                for (int i = 0; i < sizeof(hash)/4; i++)
                    ((unsigned int*)&hash)[i] = ByteReverse(((unsigned int*)&hash)[i]);

                if (hash <= hashTarget)
                {
                    // Found a solution
                    pblock->nNonce = ByteReverse(nNonceFound);
                    assert(hash == pblock->GetHash());

                    SetThreadPriority(THREAD_PRIORITY_NORMAL);
                    CheckWork(pblock.get(), *pwalletMain, reservekey);
                    SetThreadPriority(THREAD_PRIORITY_LOWEST);
                    break;
                }
            }

            // Meter hashes/sec
            static int64 nHashCounter;
            if (nHPSTimerStart == 0)
            {
                nHPSTimerStart = GetTimeMillis();
                nHashCounter = 0;
            }
            else
                nHashCounter += nHashesDone;
            if (GetTimeMillis() - nHPSTimerStart > 4000)
            {
                static CCriticalSection cs;
                CRITICAL_BLOCK(cs)
                {
                    if (GetTimeMillis() - nHPSTimerStart > 4000)
                    {
                        dHashesPerSec = 1000.0 * nHashCounter / (GetTimeMillis() - nHPSTimerStart);
                        nHPSTimerStart = GetTimeMillis();
                        nHashCounter = 0;
                        string strStatus = strprintf("    %.0f khash/s", dHashesPerSec/1000.0);
                        UIThreadCall(boost::bind(CalledSetStatusBar, strStatus, 0));
                        static int64 nLogTime;
                        if (GetTime() - nLogTime > 30 * 60)
                        {
                            nLogTime = GetTime();
                            printf("%s ", DateTimeStrFormat("%x %H:%M", GetTime()).c_str());
                            printf("hashmeter %3d CPUs %6.0f khash/s\n", vnThreadsRunning[3], dHashesPerSec/1000.0);
                        }
                    }
                }
            }

            // Check for stop or if block needs to be rebuilt
            if (fShutdown)
                return;
            if (!fGenerateBitcoins)
                return;
            if (fLimitProcessors && vnThreadsRunning[3] > nLimitProcessors)
                return;
            if (vNodes.empty())
                break;
            if (nBlockNonce >= 0xffff0000)
                break;
            if (nTransactionsUpdated != nTransactionsUpdatedLast && GetTime() - nStart > 60)
                break;
            if (pindexPrev != pindexBest)
                break;

            // Update nTime every few seconds
            pblock->nTime = max(pindexPrev->GetMedianTimePast()+1, GetAdjustedTime());
            nBlockTime = ByteReverse(pblock->nTime);
        }
    }
}

void static ThreadBitcoinMiner(void* parg)
{
    CWallet* pwallet = (CWallet*)parg;
    try
    {
        vnThreadsRunning[3]++;
        BitcoinMiner(pwallet);
        vnThreadsRunning[3]--;
    }
    catch (std::exception& e) {
        vnThreadsRunning[3]--;
        PrintException(&e, "ThreadBitcoinMiner()");
    } catch (...) {
        vnThreadsRunning[3]--;
        PrintException(NULL, "ThreadBitcoinMiner()");
    }
    UIThreadCall(boost::bind(CalledSetStatusBar, "", 0));
    nHPSTimerStart = 0;
    if (vnThreadsRunning[3] == 0)
        dHashesPerSec = 0;
    printf("ThreadBitcoinMiner exiting, %d threads remaining\n", vnThreadsRunning[3]);
}


void GenerateBitcoins(bool fGenerate, CWallet* pwallet)
{
    if (fGenerateBitcoins != fGenerate)
    {
        fGenerateBitcoins = fGenerate;
        WriteSetting("fGenerateBitcoins", fGenerateBitcoins);
        MainFrameRepaint();
    }
    if (fGenerateBitcoins)
    {
        int nProcessors = boost::thread::hardware_concurrency();
        printf("%d processors\n", nProcessors);
        if (nProcessors < 1)
            nProcessors = 1;
        if (fLimitProcessors && nProcessors > nLimitProcessors)
            nProcessors = nLimitProcessors;
        int nAddThreads = nProcessors - vnThreadsRunning[3];
        printf("Starting %d BitcoinMiner threads\n", nAddThreads);
        for (int i = 0; i < nAddThreads; i++)
        {
            if (!CreateThread(ThreadBitcoinMiner, pwallet))
                printf("Error: CreateThread(ThreadBitcoinMiner) failed\n");
            Sleep(10);
        }
    }
}<|MERGE_RESOLUTION|>--- conflicted
+++ resolved
@@ -905,16 +905,12 @@
             }
 
             if (prevout.n >= txPrev.vout.size() || prevout.n >= txindex.vSpent.size())
-<<<<<<< HEAD
-                return DoS(100, error("ConnectInputs() : %s prevout.n out of range %d %d %d prev tx %s\n%s", GetHash().ToString().substr(0,10).c_str(), prevout.n, txPrev.vout.size(), txindex.vSpent.size(), prevout.hash.ToString().substr(0,10).c_str(), txPrev.ToString().c_str()));
-=======
             {
                 // Revisit this if/when transaction replacement is implemented and allows
                 // adding inputs:
                 fInvalid = true;
-                return error("ConnectInputs() : %s prevout.n out of range %d %d %d prev tx %s\n%s", GetHash().ToString().substr(0,10).c_str(), prevout.n, txPrev.vout.size(), txindex.vSpent.size(), prevout.hash.ToString().substr(0,10).c_str(), txPrev.ToString().c_str());
-            }
->>>>>>> c11e2b86
+                return DoS(100, error("ConnectInputs() : %s prevout.n out of range %d %d %d prev tx %s\n%s", GetHash().ToString().substr(0,10).c_str(), prevout.n, txPrev.vout.size(), txindex.vSpent.size(), prevout.hash.ToString().substr(0,10).c_str(), txPrev.ToString().c_str()));
+            }
 
             // If prev is coinbase, check that it's matured
             if (txPrev.IsCoinBase())
@@ -1354,13 +1350,8 @@
     int nHeight = pindexPrev->nHeight+1;
 
     // Check proof of work
-<<<<<<< HEAD
-    if (nBits != GetNextWorkRequired(pindexPrev))
+    if (nBits != GetNextWorkRequired(pindexPrev, this))
         return DoS(100, error("AcceptBlock() : incorrect proof of work"));
-=======
-    if (nBits != GetNextWorkRequired(pindexPrev, this))
-        return error("AcceptBlock() : incorrect proof of work");
->>>>>>> c11e2b86
 
     // Check timestamp against prev
     if (GetBlockTime() <= pindexPrev->GetMedianTimePast())
