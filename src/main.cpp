--- conflicted
+++ resolved
@@ -1484,7 +1484,7 @@
     }
 
     if (vtx[0].GetValueOut() > GetBlockValue(pindex->nHeight, nFees))
-        return error("ConnectBlock() : coinbase pays too much (actual=%lld vs limit=%lld)", (long long)vtx[0].GetValueOut(), (long long)GetBlockValue(pindex->nHeight, nFees));
+        return error("ConnectBlock() : coinbase pays too much (actual=%"PRI64d" vs limit=%"PRI64d")", vtx[0].GetValueOut(), GetBlockValue(pindex->nHeight, nFees));
 
     if (fJustCheck)
         return true;
@@ -1496,12 +1496,6 @@
             return error("ConnectBlock() : UpdateTxIndex failed");
     }
 
-<<<<<<< HEAD
-=======
-    if (vtx[0].GetValueOut() > GetBlockValue(pindex->nHeight, nFees))
-        return error("ConnectBlock() : coinbase pays too much (actual=%"PRI64d" vs limit=%"PRI64d")", vtx[0].GetValueOut(), GetBlockValue(pindex->nHeight, nFees));
-
->>>>>>> 6d3d1b98
     // Update block index on disk without changing it in memory.
     // The memory index structure will be changed after the db commits.
     if (pindex->pprev)
