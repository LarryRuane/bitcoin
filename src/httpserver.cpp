// Copyright (c) 2015-2022 The Bitcoin Core developers
// Distributed under the MIT software license, see the accompanying
// file COPYING or http://www.opensource.org/licenses/mit-license.php.

#if defined(HAVE_CONFIG_H)
#include <config/bitcoin-config.h>
#endif

#include <httpserver.h>

#include <chainparamsbase.h>
#include <compat/compat.h>
#include <netbase.h>
#include <node/interface_ui.h>
#include <rpc/protocol.h> // For HTTP status codes
#include <shutdown.h>
#include <sync.h>
#include <util/strencodings.h>
#include <util/syscall_sandbox.h>
#include <util/system.h>
#include <util/threadnames.h>
#include <util/translation.h>

#include <condition_variable>
#include <cstdio>
#include <cstdlib>
#include <deque>
#include <memory>
#include <optional>
#include <string>
#include <unordered_set>

#include <sys/types.h>
#include <sys/stat.h>

#include <event2/buffer.h>
#include <event2/bufferevent.h>
#include <event2/http.h>
#include <event2/http_struct.h>
#include <event2/keyvalq_struct.h>
#include <event2/thread.h>
#include <event2/util.h>

#include <support/events.h>

/** Maximum size of http request (request line + headers) */
static const size_t MAX_HEADERS_SIZE = 8192;

/** HTTP request work item */
class HTTPWorkItem final : public HTTPClosure
{
public:
    HTTPWorkItem(std::unique_ptr<HTTPRequest> _req, const std::string &_path, const HTTPRequestHandler& _func):
        req(std::move(_req)), path(_path), func(_func)
    {
    }
    void operator()() override
    {
        func(req.get(), path);
    }

    std::unique_ptr<HTTPRequest> req;

private:
    std::string path;
    HTTPRequestHandler func;
};

/** Simple work queue for distributing work over multiple threads.
 * Work items are simply callable objects.
 */
template <typename WorkItem>
class WorkQueue
{
private:
    Mutex cs;
    std::condition_variable cond GUARDED_BY(cs);
    std::deque<std::unique_ptr<WorkItem>> queue GUARDED_BY(cs);
    bool running GUARDED_BY(cs){true};
    const size_t maxDepth;

public:
    explicit WorkQueue(size_t _maxDepth) : maxDepth(_maxDepth)
    {
    }
    /** Precondition: worker threads have all stopped (they have been joined).
     */
    ~WorkQueue() = default;
    /** Enqueue a work item */
    bool Enqueue(WorkItem* item) EXCLUSIVE_LOCKS_REQUIRED(!cs)
    {
        LOCK(cs);
        if (!running || queue.size() >= maxDepth) {
            return false;
        }
        queue.emplace_back(std::unique_ptr<WorkItem>(item));
        cond.notify_one();
        return true;
    }
    /** Thread function */
    void Run() EXCLUSIVE_LOCKS_REQUIRED(!cs)
    {
        while (true) {
            std::unique_ptr<WorkItem> i;
            {
                WAIT_LOCK(cs, lock);
                while (running && queue.empty())
                    cond.wait(lock);
                if (!running && queue.empty())
                    break;
                i = std::move(queue.front());
                queue.pop_front();
            }
            (*i)();
        }
    }
    /** Interrupt and exit loops */
    void Interrupt() EXCLUSIVE_LOCKS_REQUIRED(!cs)
    {
        LOCK(cs);
        running = false;
        cond.notify_all();
    }
};

struct HTTPPathHandler
{
    HTTPPathHandler(std::string _prefix, bool _exactMatch, HTTPRequestHandler _handler):
        prefix(_prefix), exactMatch(_exactMatch), handler(_handler)
    {
    }
    std::string prefix;
    bool exactMatch;
    HTTPRequestHandler handler;
};

/** HTTP module state */

//! libevent event loop
static struct event_base* eventBase = nullptr;
//! HTTP server
static struct evhttp* eventHTTP = nullptr;
//! List of subnets to allow RPC connections from
static std::vector<CSubNet> rpc_allow_subnets;
//! Work queue for handling longer requests off the event loop thread
static std::unique_ptr<WorkQueue<HTTPClosure>> g_work_queue{nullptr};
//! Handlers for (sub)paths
static GlobalMutex g_httppathhandlers_mutex;
static std::vector<HTTPPathHandler> pathHandlers GUARDED_BY(g_httppathhandlers_mutex);
//! Bound listening sockets
static std::vector<evhttp_bound_socket *> boundSockets;
//! Track active requests
static GlobalMutex g_requests_mutex;
static std::condition_variable g_requests_cv;
static std::unordered_set<evhttp_request*> g_requests GUARDED_BY(g_requests_mutex);

/** Check if a network address is allowed to access the HTTP server */
static bool ClientAllowed(const CNetAddr& netaddr)
{
    if (!netaddr.IsValid())
        return false;
    for(const CSubNet& subnet : rpc_allow_subnets)
        if (subnet.Match(netaddr))
            return true;
    return false;
}

/** Initialize ACL list for HTTP server */
static bool InitHTTPAllowList()
{
    rpc_allow_subnets.clear();
    CNetAddr localv4;
    CNetAddr localv6;
    LookupHost("127.0.0.1", localv4, false);
    LookupHost("::1", localv6, false);
    rpc_allow_subnets.push_back(CSubNet(localv4, 8));      // always allow IPv4 local subnet
    rpc_allow_subnets.push_back(CSubNet(localv6));         // always allow IPv6 localhost
    for (const std::string& strAllow : gArgs.GetArgs("-rpcallowip")) {
        CSubNet subnet;
        LookupSubNet(strAllow, subnet);
        if (!subnet.IsValid()) {
            uiInterface.ThreadSafeMessageBox(
                strprintf(Untranslated("Invalid -rpcallowip subnet specification: %s. Valid are a single IP (e.g. 1.2.3.4), a network/netmask (e.g. 1.2.3.4/255.255.255.0) or a network/CIDR (e.g. 1.2.3.4/24)."), strAllow),
                "", CClientUIInterface::MSG_ERROR);
            return false;
        }
        rpc_allow_subnets.push_back(subnet);
    }
    std::string strAllowed;
    for (const CSubNet& subnet : rpc_allow_subnets)
        strAllowed += subnet.ToString() + " ";
    LogPrint(BCLog::HTTP, "Allowing HTTP connections from: %s\n", strAllowed);
    return true;
}

/** HTTP request method as string - use for logging only */
std::string RequestMethodString(HTTPRequest::RequestMethod m)
{
    switch (m) {
    case HTTPRequest::GET:
        return "GET";
    case HTTPRequest::POST:
        return "POST";
    case HTTPRequest::HEAD:
        return "HEAD";
    case HTTPRequest::PUT:
        return "PUT";
    case HTTPRequest::UNKNOWN:
        return "unknown";
    } // no default case, so the compiler can warn about missing cases
    assert(false);
}

/** HTTP request callback */
static void http_request_cb(struct evhttp_request* req, void* arg)
{
    // Track requests and notify when a request is completed.
    {
        WITH_LOCK(g_requests_mutex, g_requests.insert(req));
        g_requests_cv.notify_all();
        evhttp_request_set_on_complete_cb(req, [](struct evhttp_request* req, void*) {
            auto n{WITH_LOCK(g_requests_mutex, return g_requests.erase(req))};
            assert(n == 1);
            g_requests_cv.notify_all();
        }, nullptr);
    }

    // Disable reading to work around a libevent bug, fixed in 2.2.0.
    if (event_get_version_number() >= 0x02010600 && event_get_version_number() < 0x02020001) {
        evhttp_connection* conn = evhttp_request_get_connection(req);
        if (conn) {
            bufferevent* bev = evhttp_connection_get_bufferevent(conn);
            if (bev) {
                bufferevent_disable(bev, EV_READ);
            }
        }
    }
    std::unique_ptr<HTTPRequest> hreq(new HTTPRequest(req));

    // Early address-based allow check
    if (!ClientAllowed(hreq->GetPeer())) {
        LogPrint(BCLog::HTTP, "HTTP request from %s rejected: Client network is not allowed RPC access\n",
                 hreq->GetPeer().ToStringAddrPort());
        hreq->WriteReply(HTTP_FORBIDDEN);
        return;
    }

    // Early reject unknown HTTP methods
    if (hreq->GetRequestMethod() == HTTPRequest::UNKNOWN) {
        LogPrint(BCLog::HTTP, "HTTP request from %s rejected: Unknown HTTP request method\n",
                 hreq->GetPeer().ToStringAddrPort());
        hreq->WriteReply(HTTP_BAD_METHOD);
        return;
    }

    LogPrint(BCLog::HTTP, "Received a %s request for %s from %s\n",
             RequestMethodString(hreq->GetRequestMethod()), SanitizeString(hreq->GetURI(), SAFE_CHARS_URI).substr(0, 100), hreq->GetPeer().ToStringAddrPort());

    // Find registered handler for prefix
    std::string strURI = hreq->GetURI();
    std::string path;
    LOCK(g_httppathhandlers_mutex);
    std::vector<HTTPPathHandler>::const_iterator i = pathHandlers.begin();
    std::vector<HTTPPathHandler>::const_iterator iend = pathHandlers.end();
    for (; i != iend; ++i) {
        bool match = false;
        if (i->exactMatch)
            match = (strURI == i->prefix);
        else
            match = (strURI.substr(0, i->prefix.size()) == i->prefix);
        if (match) {
            path = strURI.substr(i->prefix.size());
            break;
        }
    }

    // Dispatch to worker thread
    if (i != iend) {
        std::unique_ptr<HTTPWorkItem> item(new HTTPWorkItem(std::move(hreq), path, i->handler));
        assert(g_work_queue);
        if (g_work_queue->Enqueue(item.get())) {
            item.release(); /* if true, queue took ownership */
        } else {
            LogPrintf("WARNING: request rejected because http work queue depth exceeded, it can be increased with the -rpcworkqueue= setting\n");
            item->req->WriteReply(HTTP_SERVICE_UNAVAILABLE, "Work queue depth exceeded");
        }
    } else {
        hreq->WriteReply(HTTP_NOT_FOUND);
    }
}

/** Callback to reject HTTP requests after shutdown. */
static void http_reject_request_cb(struct evhttp_request* req, void*)
{
    LogPrint(BCLog::HTTP, "Rejecting request while shutting down\n");
    evhttp_send_error(req, HTTP_SERVUNAVAIL, nullptr);
}

/** Event dispatcher thread */
static void ThreadHTTP(struct event_base* base)
{
    util::ThreadRename("http");
    SetSyscallSandboxPolicy(SyscallSandboxPolicy::NET_HTTP_SERVER);
    LogPrint(BCLog::HTTP, "Entering http event loop\n");
    event_base_dispatch(base);
    // Event loop will be interrupted by InterruptHTTPServer()
    LogPrint(BCLog::HTTP, "Exited http event loop\n");
}

static struct evhttp_bound_socket *
my_bind_socket_with_handle(struct evhttp *http, const char *address, ev_uint16_t port, bool& ignorable_error)
{
    evutil_socket_t fd;
    struct evhttp_bound_socket *bound;
    int serrno;

    struct evutil_addrinfo *aitop = nullptr;

    if (address == nullptr && port == 0) {
        fd = socket(AF_INET, SOCK_STREAM, 0);
        if (fd == -1) {
            LogPrintf("libevent: socket: %s\n", evutil_socket_error_to_string(evutil_socket_geterror(-1)));
            return nullptr;
        }
    } else {
        struct evutil_addrinfo hints = {};
        int ai_result;

        hints.ai_family = AF_UNSPEC;
        hints.ai_socktype = SOCK_STREAM;
        hints.ai_flags = EVUTIL_AI_PASSIVE|EVUTIL_AI_ADDRCONFIG;
        const std::string strport = strprintf("%d", port);
        ai_result = evutil_getaddrinfo(address, strport.c_str(), &hints, &aitop);
        if (ai_result || !aitop) {
            switch (ai_result) {
            case 0:
                break;
            case EVUTIL_EAI_SYSTEM:
                LogPrintf("libevent: getaddrinfo\n");
                break;
            case EVUTIL_EAI_NODATA:
                LogPrintf("evutil_getaddrinfo doesn't support IPv6; cannot bind %s:%d\n", address, port);
                [[fallthrough]];
            case EVUTIL_EAI_ADDRFAMILY:
            case EVUTIL_EAI_FAMILY:
            case EVUTIL_EAI_SOCKTYPE:
                ignorable_error = true;
                break;
            default:
                LogPrintf("libevent: getaddrinfo: %s\n", evutil_gai_strerror(ai_result));
            }
            return nullptr;
        }

        fd = socket(aitop->ai_family, SOCK_STREAM, 0);
        if (fd == -1) {
            evutil_freeaddrinfo(aitop);
            return nullptr;
        }
        evutil_make_listen_socket_reuseable(fd);
    }

    const int on = 1;
    setsockopt(fd, SOL_SOCKET, SO_KEEPALIVE, (sockopt_arg_type)&on, sizeof(on));

    bool listen_failed = false;
    if (evutil_make_socket_nonblocking(fd) < 0 ||
        evutil_make_socket_closeonexec(fd) < 0 ||
        (aitop && bind(fd, aitop->ai_addr, aitop->ai_addrlen) == -1) ||
        (listen_failed = (listen(fd, 128) == -1))
    ) {
        serrno = EVUTIL_SOCKET_ERROR();
        if (listen_failed) LogPrintf("libevent: %s: listen\n", __func__);
        evutil_closesocket(fd);
        if (aitop) evutil_freeaddrinfo(aitop);
        EVUTIL_SET_SOCKET_ERROR(serrno);
        return nullptr;
    }

    if (aitop) evutil_freeaddrinfo(aitop);

    bound = evhttp_accept_socket_with_handle(http, fd);
    if (bound == nullptr) {
        evutil_closesocket(fd);
        return nullptr;
    }

    LogPrint(BCLog::LIBEVENT, "libevent: Bound to port %d - Awaiting connections ... \n", port);
    return bound;
}

/** Bind HTTP server to specified addresses */
static bool HTTPBindAddresses(struct evhttp* http)
{
    uint16_t http_port{static_cast<uint16_t>(gArgs.GetIntArg("-rpcport", BaseParams().RPCPort()))};
    std::vector<std::pair<std::string, uint16_t>> endpoints;
    bool is_default = false;

    // Determine what addresses to bind to
    if (!(gArgs.IsArgSet("-rpcallowip") && gArgs.IsArgSet("-rpcbind"))) { // Default to loopback if not allowing external IPs
        endpoints.push_back(std::make_pair("::1", http_port));
        endpoints.push_back(std::make_pair("127.0.0.1", http_port));
        is_default = true;
        if (gArgs.IsArgSet("-rpcallowip")) {
            LogPrintf("WARNING: option -rpcallowip was specified without -rpcbind; this doesn't usually make sense\n");
        }
        if (gArgs.IsArgSet("-rpcbind")) {
            LogPrintf("WARNING: option -rpcbind was ignored because -rpcallowip was not specified, refusing to allow everyone to connect\n");
        }
    } else if (gArgs.IsArgSet("-rpcbind")) { // Specific bind address
        for (const std::string& strRPCBind : gArgs.GetArgs("-rpcbind")) {
            uint16_t port{http_port};
            std::string host;
            SplitHostPort(strRPCBind, port, host);
            endpoints.push_back(std::make_pair(host, port));
        }
    }

    // Bind addresses
    int num_fail = 0;
    for (std::vector<std::pair<std::string, uint16_t> >::iterator i = endpoints.begin(); i != endpoints.end(); ++i) {
        LogPrintf("Binding RPC on address %s port %i\n", i->first, i->second);
        bool ignorable_error = false;
        evhttp_bound_socket *bind_handle = my_bind_socket_with_handle(http, i->first.empty() ? nullptr : i->first.c_str(), i->second, ignorable_error);
        if (bind_handle) {
            CNetAddr addr;
            if (i->first.empty() || (LookupHost(i->first, addr, false) && addr.IsBindAny())) {
                LogPrintf("WARNING: the RPC server is not safe to expose to untrusted networks such as the public internet\n");
            }
            boundSockets.push_back(bind_handle);
        } else {
            int err = EVUTIL_SOCKET_ERROR();
<<<<<<< HEAD
            if (!is_default || (err != EADDRNOTAVAIL && err != ENOENT)) {
=======
            if (!is_default || (err != EADDRNOTAVAIL && err != ENOENT && err != EOPNOTSUPP && !ignorable_error)) {
>>>>>>> 78ccf6a1
                LogPrintf("Binding RPC on address %s port %i failed (Error: %s).\n", i->first, i->second, NetworkErrorString(err));
                num_fail += 1;
            } else {
                // Don't count failure if binding was not explicitly configured
                // (default settings) and the address is not available.
                // (for example: Travis without IPv6 localhost will return ENOENT)
                LogPrintf("Binding RPC on address %s port %i failed, error ignored because interface was unavailable.\n", i->first, i->second);
            }
        }
    }
    if (num_fail != 0) {
        // In case of an error, clean up listening sockets that succeeded to
        // avoid leak
        for (evhttp_bound_socket *socket : boundSockets) {
            evhttp_del_accept_socket(http, socket);
        }
        boundSockets.clear();
    }
    return num_fail == 0;
}

/** Simple wrapper to set thread name and run work queue */
static void HTTPWorkQueueRun(WorkQueue<HTTPClosure>* queue, int worker_num)
{
    util::ThreadRename(strprintf("httpworker.%i", worker_num));
    SetSyscallSandboxPolicy(SyscallSandboxPolicy::NET_HTTP_SERVER_WORKER);
    queue->Run();
}

/** libevent event log callback */
static void libevent_log_cb(int severity, const char *msg)
{
    BCLog::Level level;
    switch (severity) {
    case EVENT_LOG_DEBUG:
        level = BCLog::Level::Debug;
        break;
    case EVENT_LOG_MSG:
        level = BCLog::Level::Info;
        break;
    case EVENT_LOG_WARN:
        level = BCLog::Level::Warning;
        break;
    default: // EVENT_LOG_ERR and others are mapped to error
        level = BCLog::Level::Error;
        break;
    }
    LogPrintLevel(BCLog::LIBEVENT, level, "%s\n", msg);
}

bool InitHTTPServer()
{
    if (!InitHTTPAllowList())
        return false;

    // Redirect libevent's logging to our own log
    event_set_log_callback(&libevent_log_cb);
    // Update libevent's log handling.
    UpdateHTTPServerLogging(LogInstance().WillLogCategory(BCLog::LIBEVENT));

#ifdef WIN32
    evthread_use_windows_threads();
#else
    evthread_use_pthreads();
#endif

    raii_event_base base_ctr = obtain_event_base();

    /* Create a new evhttp object to handle requests. */
    raii_evhttp http_ctr = obtain_evhttp(base_ctr.get());
    struct evhttp* http = http_ctr.get();
    if (!http) {
        LogPrintf("couldn't create evhttp. Exiting.\n");
        return false;
    }

    evhttp_set_timeout(http, gArgs.GetIntArg("-rpcservertimeout", DEFAULT_HTTP_SERVER_TIMEOUT));
    evhttp_set_max_headers_size(http, MAX_HEADERS_SIZE);
    evhttp_set_max_body_size(http, MAX_SIZE);
    evhttp_set_gencb(http, http_request_cb, nullptr);

    if (!HTTPBindAddresses(http)) {
        LogPrintf("Unable to bind all endpoints for RPC server\n");
        return false;
    }

    LogPrint(BCLog::HTTP, "Initialized HTTP server\n");
    int workQueueDepth = std::max((long)gArgs.GetIntArg("-rpcworkqueue", DEFAULT_HTTP_WORKQUEUE), 1L);
    LogPrintfCategory(BCLog::HTTP, "creating work queue of depth %d\n", workQueueDepth);

    g_work_queue = std::make_unique<WorkQueue<HTTPClosure>>(workQueueDepth);
    // transfer ownership to eventBase/HTTP via .release()
    eventBase = base_ctr.release();
    eventHTTP = http_ctr.release();
    return true;
}

void UpdateHTTPServerLogging(bool enable) {
    if (enable) {
        event_enable_debug_logging(EVENT_DBG_ALL);
    } else {
        event_enable_debug_logging(EVENT_DBG_NONE);
    }
}

static std::thread g_thread_http;
static std::vector<std::thread> g_thread_http_workers;

void StartHTTPServer()
{
    LogPrint(BCLog::HTTP, "Starting HTTP server\n");
    int rpcThreads = std::max((long)gArgs.GetIntArg("-rpcthreads", DEFAULT_HTTP_THREADS), 1L);
    LogPrintfCategory(BCLog::HTTP, "starting %d worker threads\n", rpcThreads);
    g_thread_http = std::thread(ThreadHTTP, eventBase);

    for (int i = 0; i < rpcThreads; i++) {
        g_thread_http_workers.emplace_back(HTTPWorkQueueRun, g_work_queue.get(), i);
    }
}

void InterruptHTTPServer()
{
    LogPrint(BCLog::HTTP, "Interrupting HTTP server\n");
    if (eventHTTP) {
        // Reject requests on current connections
        evhttp_set_gencb(eventHTTP, http_reject_request_cb, nullptr);
    }
    if (g_work_queue) {
        g_work_queue->Interrupt();
    }
}

void StopHTTPServer()
{
    LogPrint(BCLog::HTTP, "Stopping HTTP server\n");
    if (g_work_queue) {
        LogPrint(BCLog::HTTP, "Waiting for HTTP worker threads to exit\n");
        for (auto& thread : g_thread_http_workers) {
            thread.join();
        }
        g_thread_http_workers.clear();
    }
    // Unlisten sockets, these are what make the event loop running, which means
    // that after this and all connections are closed the event loop will quit.
    for (evhttp_bound_socket *socket : boundSockets) {
        evhttp_del_accept_socket(eventHTTP, socket);
    }
    boundSockets.clear();
    {
        WAIT_LOCK(g_requests_mutex, lock);
        if (!g_requests.empty()) {
            LogPrint(BCLog::HTTP, "Waiting for %d requests to stop HTTP server\n", g_requests.size());
        }
        g_requests_cv.wait(lock, []() EXCLUSIVE_LOCKS_REQUIRED(g_requests_mutex) {
            return g_requests.empty();
        });
    }
    if (eventHTTP) {
        // Schedule a callback to call evhttp_free in the event base thread, so
        // that evhttp_free does not need to be called again after the handling
        // of unfinished request connections that follows.
        event_base_once(eventBase, -1, EV_TIMEOUT, [](evutil_socket_t, short, void*) {
            evhttp_free(eventHTTP);
            eventHTTP = nullptr;
        }, nullptr, nullptr);
    }
    if (eventBase) {
        LogPrint(BCLog::HTTP, "Waiting for HTTP event thread to exit\n");
        if (g_thread_http.joinable()) g_thread_http.join();
        event_base_free(eventBase);
        eventBase = nullptr;
    }
    g_work_queue.reset();
    LogPrint(BCLog::HTTP, "Stopped HTTP server\n");
}

struct event_base* EventBase()
{
    return eventBase;
}

static void httpevent_callback_fn(evutil_socket_t, short, void* data)
{
    // Static handler: simply call inner handler
    HTTPEvent *self = static_cast<HTTPEvent*>(data);
    self->handler();
    if (self->deleteWhenTriggered)
        delete self;
}

HTTPEvent::HTTPEvent(struct event_base* base, bool _deleteWhenTriggered, const std::function<void()>& _handler):
    deleteWhenTriggered(_deleteWhenTriggered), handler(_handler)
{
    ev = event_new(base, -1, 0, httpevent_callback_fn, this);
    assert(ev);
}
HTTPEvent::~HTTPEvent()
{
    event_free(ev);
}
void HTTPEvent::trigger(struct timeval* tv)
{
    if (tv == nullptr)
        event_active(ev, 0, 0); // immediately trigger event in main thread
    else
        evtimer_add(ev, tv); // trigger after timeval passed
}
HTTPRequest::HTTPRequest(struct evhttp_request* _req, bool _replySent) : req(_req), replySent(_replySent)
{
}

HTTPRequest::~HTTPRequest()
{
    if (!replySent) {
        // Keep track of whether reply was sent to avoid request leaks
        LogPrintf("%s: Unhandled request\n", __func__);
        WriteReply(HTTP_INTERNAL_SERVER_ERROR, "Unhandled request");
    }
    // evhttpd cleans up the request, as long as a reply was sent.
}

std::pair<bool, std::string> HTTPRequest::GetHeader(const std::string& hdr) const
{
    const struct evkeyvalq* headers = evhttp_request_get_input_headers(req);
    assert(headers);
    const char* val = evhttp_find_header(headers, hdr.c_str());
    if (val)
        return std::make_pair(true, val);
    else
        return std::make_pair(false, "");
}

std::string HTTPRequest::ReadBody()
{
    struct evbuffer* buf = evhttp_request_get_input_buffer(req);
    if (!buf)
        return "";
    size_t size = evbuffer_get_length(buf);
    /** Trivial implementation: if this is ever a performance bottleneck,
     * internal copying can be avoided in multi-segment buffers by using
     * evbuffer_peek and an awkward loop. Though in that case, it'd be even
     * better to not copy into an intermediate string but use a stream
     * abstraction to consume the evbuffer on the fly in the parsing algorithm.
     */
    const char* data = (const char*)evbuffer_pullup(buf, size);
    if (!data) // returns nullptr in case of empty buffer
        return "";
    std::string rv(data, size);
    evbuffer_drain(buf, size);
    return rv;
}

void HTTPRequest::WriteHeader(const std::string& hdr, const std::string& value)
{
    struct evkeyvalq* headers = evhttp_request_get_output_headers(req);
    assert(headers);
    evhttp_add_header(headers, hdr.c_str(), value.c_str());
}

/** Closure sent to main thread to request a reply to be sent to
 * a HTTP request.
 * Replies must be sent in the main loop in the main http thread,
 * this cannot be done from worker threads.
 */
void HTTPRequest::WriteReply(int nStatus, const std::string& strReply)
{
    assert(!replySent && req);
    if (ShutdownRequested()) {
        WriteHeader("Connection", "close");
    }
    // Send event to main http thread to send reply message
    struct evbuffer* evb = evhttp_request_get_output_buffer(req);
    assert(evb);
    evbuffer_add(evb, strReply.data(), strReply.size());
    auto req_copy = req;
    HTTPEvent* ev = new HTTPEvent(eventBase, true, [req_copy, nStatus]{
        evhttp_send_reply(req_copy, nStatus, nullptr, nullptr);
        // Re-enable reading from the socket. This is the second part of the libevent
        // workaround above.
        if (event_get_version_number() >= 0x02010600 && event_get_version_number() < 0x02020001) {
            evhttp_connection* conn = evhttp_request_get_connection(req_copy);
            if (conn) {
                bufferevent* bev = evhttp_connection_get_bufferevent(conn);
                if (bev) {
                    bufferevent_enable(bev, EV_READ | EV_WRITE);
                }
            }
        }
    });
    ev->trigger(nullptr);
    replySent = true;
    req = nullptr; // transferred back to main thread
}

CService HTTPRequest::GetPeer() const
{
    evhttp_connection* con = evhttp_request_get_connection(req);
    CService peer;
    if (con) {
        // evhttp retains ownership over returned address string
        const char* address = "";
        uint16_t port = 0;

#ifdef HAVE_EVHTTP_CONNECTION_GET_PEER_CONST_CHAR
        evhttp_connection_get_peer(con, &address, &port);
#else
        evhttp_connection_get_peer(con, (char**)&address, &port);
#endif // HAVE_EVHTTP_CONNECTION_GET_PEER_CONST_CHAR

        peer = LookupNumeric(address, port);
    }
    return peer;
}

std::string HTTPRequest::GetURI() const
{
    return evhttp_request_get_uri(req);
}

HTTPRequest::RequestMethod HTTPRequest::GetRequestMethod() const
{
    switch (evhttp_request_get_command(req)) {
    case EVHTTP_REQ_GET:
        return GET;
    case EVHTTP_REQ_POST:
        return POST;
    case EVHTTP_REQ_HEAD:
        return HEAD;
    case EVHTTP_REQ_PUT:
        return PUT;
    default:
        return UNKNOWN;
    }
}

std::optional<std::string> HTTPRequest::GetQueryParameter(const std::string& key) const
{
    const char* uri{evhttp_request_get_uri(req)};

    return GetQueryParameterFromUri(uri, key);
}

std::optional<std::string> GetQueryParameterFromUri(const char* uri, const std::string& key)
{
    evhttp_uri* uri_parsed{evhttp_uri_parse(uri)};
    if (!uri_parsed) {
        throw std::runtime_error("URI parsing failed, it likely contained RFC 3986 invalid characters");
    }
    const char* query{evhttp_uri_get_query(uri_parsed)};
    std::optional<std::string> result;

    if (query) {
        // Parse the query string into a key-value queue and iterate over it
        struct evkeyvalq params_q;
        evhttp_parse_query_str(query, &params_q);

        for (struct evkeyval* param{params_q.tqh_first}; param != nullptr; param = param->next.tqe_next) {
            if (param->key == key) {
                result = param->value;
                break;
            }
        }
        evhttp_clear_headers(&params_q);
    }
    evhttp_uri_free(uri_parsed);

    return result;
}

void RegisterHTTPHandler(const std::string &prefix, bool exactMatch, const HTTPRequestHandler &handler)
{
    LogPrint(BCLog::HTTP, "Registering HTTP handler for %s (exactmatch %d)\n", prefix, exactMatch);
    LOCK(g_httppathhandlers_mutex);
    pathHandlers.push_back(HTTPPathHandler(prefix, exactMatch, handler));
}

void UnregisterHTTPHandler(const std::string &prefix, bool exactMatch)
{
    LOCK(g_httppathhandlers_mutex);
    std::vector<HTTPPathHandler>::iterator i = pathHandlers.begin();
    std::vector<HTTPPathHandler>::iterator iend = pathHandlers.end();
    for (; i != iend; ++i)
        if (i->prefix == prefix && i->exactMatch == exactMatch)
            break;
    if (i != iend)
    {
        LogPrint(BCLog::HTTP, "Unregistering HTTP handler for %s (exactmatch %d)\n", prefix, exactMatch);
        pathHandlers.erase(i);
    }
}<|MERGE_RESOLUTION|>--- conflicted
+++ resolved
@@ -430,11 +430,7 @@
             boundSockets.push_back(bind_handle);
         } else {
             int err = EVUTIL_SOCKET_ERROR();
-<<<<<<< HEAD
-            if (!is_default || (err != EADDRNOTAVAIL && err != ENOENT)) {
-=======
             if (!is_default || (err != EADDRNOTAVAIL && err != ENOENT && err != EOPNOTSUPP && !ignorable_error)) {
->>>>>>> 78ccf6a1
                 LogPrintf("Binding RPC on address %s port %i failed (Error: %s).\n", i->first, i->second, NetworkErrorString(err));
                 num_fail += 1;
             } else {
