env:  # Global defaults
  CIRRUS_CLONE_DEPTH: 1
  PACKAGE_MANAGER_INSTALL: "apt-get update && apt-get install -y"
  MAKEJOBS: "-j10"
  TEST_RUNNER_PORT_MIN: "14000"  # Must be larger than 12321, which is used for the http cache. See https://cirrus-ci.org/guide/writing-tasks/#http-cache
  CI_FAILFAST_TEST_LEAVE_DANGLING: "1"  # Cirrus CI does not care about dangling process and setting this variable avoids killing the CI script itself on error
  CCACHE_MAXSIZE: "200M"
  CCACHE_DIR: "/tmp/ccache_dir"
  CCACHE_NOHASHDIR: "1"  # Debug info might contain a stale path if the build dir changes, but this is fine

cirrus_ephemeral_worker_template_env: &CIRRUS_EPHEMERAL_WORKER_TEMPLATE_ENV
  DANGER_RUN_CI_ON_HOST: "1"  # Containers will be discarded after the run, so there is no risk that the ci scripts modify the system

persistent_worker_template_env: &PERSISTENT_WORKER_TEMPLATE_ENV
  RESTART_CI_DOCKER_BEFORE_RUN: "1"

# https://cirrus-ci.org/guide/persistent-workers/
#
# It is possible to select a specific persistent worker by label. Refer to the
# Cirrus CI docs for more details.
#
# Generally, a persistent worker must run Ubuntu 23.04+ or Debian 12+.
# Specifically,
# - apt-get is required due to PACKAGE_MANAGER_INSTALL
# - podman-docker-4.1+ is required due to the use of `podman` when
#   RESTART_CI_DOCKER_BEFORE_RUN is set and 4.1+ due to the bugfix in 4.1
#   (https://github.com/bitcoin/bitcoin/pull/21652)
# - The ./ci/ depedencies should be installed:
#   apt update && apt install screen python3 bash podman-docker curl -y
#
# The following specific types should exist, with the following requirements:
# - lunar: For a machine running the Linux kernel shipped with Ubuntu Lunar 23.04. The machine is recommended to have 4 CPUs and 16 GB of memory.
# - arm64: For an aarch64 machine, recommended to have 2 CPUs and 8 GB of memory.
persistent_worker_template: &PERSISTENT_WORKER_TEMPLATE
  persistent_worker: {}  # Only use this if the task does not care about the type at all

# https://cirrus-ci.org/guide/tips-and-tricks/#sharing-configuration-between-tasks
filter_template: &FILTER_TEMPLATE
  skip: $CIRRUS_REPO_FULL_NAME == "bitcoin-core/gui" && $CIRRUS_PR == ""  # No need to run on the read-only mirror, unless it is a PR. https://cirrus-ci.org/guide/writing-tasks/#conditional-task-execution
  stateful: false  # https://cirrus-ci.org/guide/writing-tasks/#stateful-tasks

base_template: &BASE_TEMPLATE
  << : *FILTER_TEMPLATE
  merge_base_script:
    # Unconditionally install git (used in fingerprint_script).
    - bash -c "$PACKAGE_MANAGER_INSTALL git"
    - if [ "$CIRRUS_PR" = "" ]; then exit 0; fi
    - git fetch --depth=1 $CIRRUS_REPO_CLONE_URL "pull/${CIRRUS_PR}/merge"
    - git checkout FETCH_HEAD  # Use merged changes to detect silent merge conflicts
                               # Also, the merge commit is used to lint COMMIT_RANGE="HEAD~..HEAD"

main_template: &MAIN_TEMPLATE
  timeout_in: 120m  # https://cirrus-ci.org/faq/#instance-timed-out
  ccache_cache:
    folder: "/tmp/ccache_dir"
  ci_script:
    - ./ci/test_run_all.sh

container_depends_template: &CONTAINER_DEPENDS_TEMPLATE
  << : *BASE_TEMPLATE
  container:
    # https://cirrus-ci.org/faq/#are-there-any-limits
    # Each project has 16 CPU in total, assign 2 to each container, so that 8 tasks run in parallel
    cpu: 2
    memory: 8G  # Set to 8GB to avoid OOM. https://cirrus-ci.org/guide/linux/#linux-containers
    dockerfile: ci/test_imagefile  # https://cirrus-ci.org/guide/docker-builder-vm/#dockerfile-as-a-ci-environment
  depends_built_cache:
    folder: "depends/built"
    fingerprint_script: echo $CIRRUS_TASK_NAME $(git rev-parse HEAD:depends)

global_task_template: &GLOBAL_TASK_TEMPLATE
  << : *CONTAINER_DEPENDS_TEMPLATE
  << : *MAIN_TEMPLATE

compute_credits_template: &CREDITS_TEMPLATE
  # https://cirrus-ci.org/pricing/#compute-credits
  # Only use credits for pull requests to the main repo
  use_compute_credits: $CIRRUS_REPO_FULL_NAME == 'bitcoin/bitcoin' && $CIRRUS_PR != ""

task:
  name: 'lint [bookworm]'
  << : *BASE_TEMPLATE
  container:
    image: debian:bookworm
    cpu: 1
    memory: 1G
  # For faster CI feedback, immediately schedule the linters
  << : *CREDITS_TEMPLATE
  python_cache:
    folder: "/python_build"
    fingerprint_script: cat .python-version /etc/os-release
  unshallow_script:
    - git fetch --unshallow --no-tags
  lint_script:
    - ./ci/lint_run_all.sh
  env:
    << : *CIRRUS_EPHEMERAL_WORKER_TEMPLATE_ENV

task:
  name: 'tidy [lunar]'
  << : *GLOBAL_TASK_TEMPLATE
  container:
    cpu: 4
    memory: 5G
    docker_arguments:
      CI_IMAGE_NAME_TAG: ubuntu:lunar
      FILE_ENV: "./ci/test/00_setup_env_native_tidy.sh"
  env:
    << : *CIRRUS_EPHEMERAL_WORKER_TEMPLATE_ENV

task:
  name: "Win64 native [vs2022]"
  << : *FILTER_TEMPLATE
  windows_container:
    cpu: 6
    memory: 12G
    image: cirrusci/windowsservercore:visualstudio2022
  timeout_in: 120m
  env:
    PATH: 'C:\jom;C:\Python39;C:\Python39\Scripts;C:\Program Files (x86)\Microsoft Visual Studio\2022\BuildTools\MSBuild\Current\Bin;%PATH%'
    PYTHONUTF8: 1
    CI_VCPKG_TAG: '2023.01.09'
    VCPKG_DOWNLOADS: 'C:\Users\ContainerAdministrator\AppData\Local\vcpkg\downloads'
    VCPKG_DEFAULT_BINARY_CACHE: 'C:\Users\ContainerAdministrator\AppData\Local\vcpkg\archives'
    CCACHE_DIR: 'C:\Users\ContainerAdministrator\AppData\Local\ccache'
    WRAPPED_CL: 'C:\Users\ContainerAdministrator\AppData\Local\Temp\cirrus-ci-build\ci\test\wrapped-cl.bat'
    QT_DOWNLOAD_URL: 'https://download.qt.io/official_releases/qt/5.15/5.15.5/single/qt-everywhere-opensource-src-5.15.5.zip'
    QT_LOCAL_PATH: 'C:\qt-everywhere-opensource-src-5.15.5.zip'
    QT_SOURCE_DIR: 'C:\qt-everywhere-src-5.15.5'
    QTBASEDIR: 'C:\Qt_static'
    x64_NATIVE_TOOLS: '"C:\Program Files (x86)\Microsoft Visual Studio\2022\BuildTools\VC\Auxiliary\Build\vcvars64.bat"'
    QT_CONFIGURE_COMMAND: '..\configure -release -silent -opensource -confirm-license -opengl desktop -static -static-runtime -mp -qt-zlib -qt-pcre -qt-libpng -nomake examples -nomake tests -nomake tools -no-angle -no-dbus -no-gif -no-gtk -no-ico -no-icu -no-libjpeg -no-libudev -no-sql-sqlite -no-sql-odbc -no-sqlite -no-vulkan -skip qt3d -skip qtactiveqt -skip qtandroidextras -skip qtcharts -skip qtconnectivity -skip qtdatavis3d -skip qtdeclarative -skip doc -skip qtdoc -skip qtgamepad -skip qtgraphicaleffects -skip qtimageformats -skip qtlocation -skip qtlottie -skip qtmacextras -skip qtmultimedia -skip qtnetworkauth -skip qtpurchasing -skip qtquick3d -skip qtquickcontrols -skip qtquickcontrols2 -skip qtquicktimeline -skip qtremoteobjects -skip qtscript -skip qtscxml -skip qtsensors -skip qtserialbus -skip qtserialport -skip qtspeech -skip qtsvg -skip qtvirtualkeyboard -skip qtwayland -skip qtwebchannel -skip qtwebengine -skip qtwebglplugin -skip qtwebsockets -skip qtwebview -skip qtx11extras -skip qtxmlpatterns -no-openssl -no-feature-bearermanagement -no-feature-printdialog -no-feature-printer -no-feature-printpreviewdialog -no-feature-printpreviewwidget -no-feature-sql -no-feature-sqlmodel -no-feature-textbrowser -no-feature-textmarkdownwriter -no-feature-textodfwriter -no-feature-xml'
    IgnoreWarnIntDirInTempDetected: 'true'
  merge_script:
    - PowerShell -NoLogo -Command if ($env:CIRRUS_PR -ne $null) { git fetch $env:CIRRUS_REPO_CLONE_URL pull/$env:CIRRUS_PR/merge; git reset --hard FETCH_HEAD; }
  msvc_qt_built_cache:
    folder: "%QTBASEDIR%"
    reupload_on_changes: false
    fingerprint_script:
      - echo %QT_DOWNLOAD_URL% %QT_CONFIGURE_COMMAND%
      - msbuild -version
    populate_script:
      - curl -L -o C:\jom.zip http://download.qt.io/official_releases/jom/jom.zip
      - mkdir C:\jom
      - tar -xf C:\jom.zip -C C:\jom
      - curl -L -o %QT_LOCAL_PATH% %QT_DOWNLOAD_URL%
      - tar -xf %QT_LOCAL_PATH% -C C:\
      - '%x64_NATIVE_TOOLS%'
      - cd %QT_SOURCE_DIR%
      - mkdir build
      - cd build
      - '%QT_CONFIGURE_COMMAND% -prefix %QTBASEDIR%'
      - jom
      - jom install
  vcpkg_tools_cache:
    folder: '%VCPKG_DOWNLOADS%\tools'
    reupload_on_changes: false
    fingerprint_script:
      - echo %CI_VCPKG_TAG%
      - msbuild -version
  vcpkg_binary_cache:
    folder: '%VCPKG_DEFAULT_BINARY_CACHE%'
    reupload_on_changes: true
    fingerprint_script:
      - echo %CI_VCPKG_TAG%
      - type build_msvc\vcpkg.json
      - msbuild -version
    populate_script:
      - mkdir %VCPKG_DEFAULT_BINARY_CACHE%
  ccache_cache:
    folder: '%CCACHE_DIR%'
  install_tools_script:
    - choco install --yes --no-progress ccache --version=4.7.4
    - choco install --yes --no-progress python3 --version=3.9.6
    - pip install zmq
    - ccache --version
    - python -VV
  install_vcpkg_script:
    - cd ..
    - git clone --quiet https://github.com/microsoft/vcpkg.git
    - cd vcpkg
    - git -c advice.detachedHead=false checkout %CI_VCPKG_TAG%
    - .\bootstrap-vcpkg -disableMetrics
    - echo set(VCPKG_BUILD_TYPE release) >> triplets\x64-windows-static.cmake
    - .\vcpkg integrate install
    - .\vcpkg version
  build_script:
    - '%x64_NATIVE_TOOLS%'
    - cd %CIRRUS_WORKING_DIR%
    - ccache --zero-stats
    - python build_msvc\msvc-autogen.py
    - msbuild build_msvc\bitcoin.sln -property:CLToolExe=%WRAPPED_CL%;UseMultiToolTask=true;Configuration=Release -maxCpuCount -verbosity:minimal -noLogo
    - ccache --show-stats
  check_script:
    - src\test_bitcoin.exe -l test_suite
    - src\bench_bitcoin.exe --sanity-check
    - python test\util\test_runner.py
    - python test\util\rpcauth-test.py
  functional_tests_script:
    # Increase the dynamic port range to the maximum allowed value to mitigate "OSError: [WinError 10048] Only one usage of each socket address (protocol/network address/port) is normally permitted".
    # See: https://learn.microsoft.com/en-us/biztalk/technical-guides/settings-that-can-be-modified-to-improve-network-performance
    - netsh int ipv4 set dynamicport tcp start=1025 num=64511
    - netsh int ipv6 set dynamicport tcp start=1025 num=64511
    # Exclude feature_dbcrash for now due to timeout
    - python test\functional\test_runner.py --nocleanup --ci --quiet --combinedlogslen=99999999 --jobs=6 --timeout-factor=8 --extended --exclude feature_dbcrash

task:
  name: 'ARM [unit tests, no functional tests] [bullseye]'
  << : *GLOBAL_TASK_TEMPLATE
  persistent_worker:
    labels:
      type: arm64  # Use arm64 worker to sidestep qemu and avoid a slow CI: https://github.com/bitcoin/bitcoin/pull/28087#issuecomment-1649399453
  env:
    FILE_ENV: "./ci/test/00_setup_env_arm.sh"

task:
  name: 'Win64 [unit tests, no gui tests, no boost::process, no functional tests] [jammy]'
  << : *GLOBAL_TASK_TEMPLATE
  container:
    docker_arguments:
      CI_IMAGE_NAME_TAG: ubuntu:jammy
      FILE_ENV: "./ci/test/00_setup_env_win64.sh"
  << : *CREDITS_TEMPLATE
  env:
    << : *CIRRUS_EPHEMERAL_WORKER_TEMPLATE_ENV

task:
  name: '32-bit + dash [gui] [CentOS 9]'
  << : *GLOBAL_TASK_TEMPLATE
  container:
    docker_arguments:
      CI_IMAGE_NAME_TAG: "quay.io/centos/amd64:stream9"
      FILE_ENV: "./ci/test/00_setup_env_i686_centos.sh"
  # For faster CI feedback, immediately schedule one task that runs all tests
  << : *CREDITS_TEMPLATE
  env:
    << : *CIRRUS_EPHEMERAL_WORKER_TEMPLATE_ENV
    PACKAGE_MANAGER_INSTALL: "yum install -y"

task:
  name: '[previous releases, qt5 dev package and depends packages, DEBUG] [focal]'
  previous_releases_cache:
    folder: "releases"
  << : *GLOBAL_TASK_TEMPLATE
  << : *PERSISTENT_WORKER_TEMPLATE
  env:
    << : *PERSISTENT_WORKER_TEMPLATE_ENV
    FILE_ENV: "./ci/test/00_setup_env_native_qt5.sh"

task:
  name: '[TSan, depends, gui] [lunar]'
  << : *GLOBAL_TASK_TEMPLATE
  container:
    cpu: 4
    memory: 16G  # The default memory is too small, so double everything
    docker_arguments:
      CI_IMAGE_NAME_TAG: ubuntu:lunar
      FILE_ENV: "./ci/test/00_setup_env_native_tsan.sh"
  env:
    << : *CIRRUS_EPHEMERAL_WORKER_TEMPLATE_ENV

task:
  name: '[MSan, depends] [jammy]'
  << : *GLOBAL_TASK_TEMPLATE
  container:
    docker_arguments:
      CI_IMAGE_NAME_TAG: ubuntu:jammy
      FILE_ENV: "./ci/test/00_setup_env_native_msan.sh"
  env:
    << : *CIRRUS_EPHEMERAL_WORKER_TEMPLATE_ENV
    MAKEJOBS: "-j4"  # Avoid excessive memory use due to MSan

task:
  name: '[ASan + LSan + UBSan + integer, no depends, USDT] [lunar]'
  enable_bpfcc_script:
    # In the image build step, no external environment variables are available,
    # so any settings will need to be written to the settings env file:
    - sed -i "s|\${CIRRUS_CI}|true|g" ./ci/test/00_setup_env_native_asan.sh
  << : *GLOBAL_TASK_TEMPLATE
  persistent_worker:
    labels:
      type: lunar  # Must use the lunar-specific worker (needed for USDT functional tests)
  env:
    << : *PERSISTENT_WORKER_TEMPLATE_ENV
    FILE_ENV: "./ci/test/00_setup_env_native_asan.sh"

task:
  name: '[fuzzer,address,undefined,integer, no depends] [lunar]'
  << : *GLOBAL_TASK_TEMPLATE
  container:
    cpu: 4  # Increase CPU and memory to avoid timeout
    memory: 16G
    docker_arguments:
      CI_IMAGE_NAME_TAG: ubuntu:lunar
      FILE_ENV: "./ci/test/00_setup_env_native_fuzz.sh"
  env:
    << : *CIRRUS_EPHEMERAL_WORKER_TEMPLATE_ENV

task:
  name: '[multiprocess, i686, DEBUG] [focal]'
  << : *GLOBAL_TASK_TEMPLATE
  container:
    cpu: 4
    memory: 16G  # The default memory is too small, so double everything
    docker_arguments:
      CI_IMAGE_NAME_TAG: "docker.io/amd64/ubuntu:focal"
      FILE_ENV: "./ci/test/00_setup_env_i686_multiprocess.sh"
  env:
    << : *CIRRUS_EPHEMERAL_WORKER_TEMPLATE_ENV

task:
  name: '[no wallet, libbitcoinkernel] [focal]'
  << : *GLOBAL_TASK_TEMPLATE
  container:
    docker_arguments:
      CI_IMAGE_NAME_TAG: ubuntu:focal
      FILE_ENV: "./ci/test/00_setup_env_native_nowallet_libbitcoinkernel.sh"
  << : *CREDITS_TEMPLATE
  env:
    << : *CIRRUS_EPHEMERAL_WORKER_TEMPLATE_ENV

task:
  name: 'macOS 11.0 [gui, no tests] [jammy]'
  << : *GLOBAL_TASK_TEMPLATE
  container:
    docker_arguments:
      CI_IMAGE_NAME_TAG: ubuntu:jammy
      FILE_ENV: "./ci/test/00_setup_env_mac.sh"
  env:
<<<<<<< HEAD
    << : *CIRRUS_EPHEMERAL_WORKER_TEMPLATE_ENV

task:
  name: 'macOS 13 native arm64 [gui, sqlite only] [no depends]'
  macos_instance:
    # Use latest image, but hardcode version to avoid silent upgrades (and breaks)
    image: ghcr.io/cirruslabs/macos-ventura-xcode:14.3.1  # https://cirrus-ci.org/guide/macOS
  << : *BASE_TEMPLATE
  check_clang_script:
    - clang --version
  brew_install_script:
    - brew install boost libevent qt@5 miniupnpc libnatpmp ccache zeromq qrencode libtool automake gnu-getopt
  << : *MAIN_TEMPLATE
  env:
    << : *CIRRUS_EPHEMERAL_WORKER_TEMPLATE_ENV
    CI_USE_APT_INSTALL: "no"
    PACKAGE_MANAGER_INSTALL: "echo"  # Nothing to do
    FILE_ENV: "./ci/test/00_setup_env_mac_native_arm64.sh"
=======
    MACOS_SDK: "Xcode-12.2-12B45b-extracted-SDK-with-libcxx-headers"
    << : *CIRRUS_EPHEMERAL_WORKER_TEMPLATE_ENV
>>>>>>> 9658d0dc
<|MERGE_RESOLUTION|>--- conflicted
+++ resolved
@@ -327,26 +327,4 @@
       CI_IMAGE_NAME_TAG: ubuntu:jammy
       FILE_ENV: "./ci/test/00_setup_env_mac.sh"
   env:
-<<<<<<< HEAD
-    << : *CIRRUS_EPHEMERAL_WORKER_TEMPLATE_ENV
-
-task:
-  name: 'macOS 13 native arm64 [gui, sqlite only] [no depends]'
-  macos_instance:
-    # Use latest image, but hardcode version to avoid silent upgrades (and breaks)
-    image: ghcr.io/cirruslabs/macos-ventura-xcode:14.3.1  # https://cirrus-ci.org/guide/macOS
-  << : *BASE_TEMPLATE
-  check_clang_script:
-    - clang --version
-  brew_install_script:
-    - brew install boost libevent qt@5 miniupnpc libnatpmp ccache zeromq qrencode libtool automake gnu-getopt
-  << : *MAIN_TEMPLATE
-  env:
-    << : *CIRRUS_EPHEMERAL_WORKER_TEMPLATE_ENV
-    CI_USE_APT_INSTALL: "no"
-    PACKAGE_MANAGER_INSTALL: "echo"  # Nothing to do
-    FILE_ENV: "./ci/test/00_setup_env_mac_native_arm64.sh"
-=======
-    MACOS_SDK: "Xcode-12.2-12B45b-extracted-SDK-with-libcxx-headers"
-    << : *CIRRUS_EPHEMERAL_WORKER_TEMPLATE_ENV
->>>>>>> 9658d0dc
+    << : *CIRRUS_EPHEMERAL_WORKER_TEMPLATE_ENV